--- conflicted
+++ resolved
@@ -29,11 +29,7 @@
   "dependencies": {
     "@breezystack/lamejs": "^1.2.7",
     "@chatwoot/ninja-keys": "1.2.3",
-<<<<<<< HEAD
     "@chatwoot/prosemirror-schema": "1.1.0-next",
-=======
-    "@chatwoot/prosemirror-schema": "1.0.17",
->>>>>>> 73d448a2
     "@chatwoot/utils": "^0.0.25",
     "@formkit/core": "^1.6.6",
     "@formkit/vue": "^1.6.6",
