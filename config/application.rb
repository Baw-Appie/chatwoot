# frozen_string_literal: true

require_relative 'boot'

require 'rails/all'

# Require the gems listed in Gemfile, including any gems
# you've limited to :test, :development, or :production.
Bundler.require(*Rails.groups)

module Chatwoot
  class Application < Rails::Application
    # Initialize configuration defaults for originally generated Rails version.
    config.load_defaults 6.0

    config.eager_load_paths << Rails.root.join('lib')
<<<<<<< HEAD
    config.eager_load_paths << Rails.root.join('ee/lib')
    # rubocop:disable Rails/FilePath
    config.eager_load_paths += Dir["#{Rails.root}/ee/app/**"]
=======
    config.eager_load_paths << Rails.root.join('enterprise/lib')
    # rubocop:disable Rails/FilePath
    config.eager_load_paths += Dir["#{Rails.root}/enterprise/app/**"]
>>>>>>> 3e8ae386
    # rubocop:enable Rails/FilePath

    # Settings in config/environments/* take precedence over those specified here.
    # Application configuration can go into files in config/initializers
    # -- all .rb files in that directory are automatically loaded after loading
    # the framework and any gems in your application.
    config.generators.javascripts = false
    config.generators.stylesheets = false

    # Custom chatwoot configurations
    config.x = config_for(:app).with_indifferent_access
  end

  def self.config
    @config ||= Rails.configuration.x
  end
end<|MERGE_RESOLUTION|>--- conflicted
+++ resolved
@@ -14,15 +14,9 @@
     config.load_defaults 6.0
 
     config.eager_load_paths << Rails.root.join('lib')
-<<<<<<< HEAD
-    config.eager_load_paths << Rails.root.join('ee/lib')
-    # rubocop:disable Rails/FilePath
-    config.eager_load_paths += Dir["#{Rails.root}/ee/app/**"]
-=======
     config.eager_load_paths << Rails.root.join('enterprise/lib')
     # rubocop:disable Rails/FilePath
     config.eager_load_paths += Dir["#{Rails.root}/enterprise/app/**"]
->>>>>>> 3e8ae386
     # rubocop:enable Rails/FilePath
 
     # Settings in config/environments/* take precedence over those specified here.
