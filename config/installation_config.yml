# This file contains all the installation wide configuration which controls various settings in Chatwoot
# This is internal config and should not be modified by the user directly in database
# Chatwoot might override and modify these values during the upgrade process
# Configs which can be modified by the user are available in the dashboard under appropriate UI
#
# name: the name of the config referenced in the code
# value: the value of the config
# display_title: the title of the config displayed in the dashboard UI
# description: the description of the config displayed in the dashboard UI
# locked: if you don't specify locked attribute in yaml, the default value will be true,
#         which means the particular config will be locked and won't be available in `super_admin/installation_configs`
# premium: These values get overwritten unless the user is on a premium plan
# type: The type of the config. Default is text,  boolean is also supported

# ------- Branding Related Config ------- #
- name: INSTALLATION_NAME
  value: 'Chatwoot'
  display_title: 'Installation Name'
  description: 'The installation wide name that would be used in the dashboard, title etc.'
- name: LOGO_THUMBNAIL
  value: '/brand-assets/logo_thumbnail.svg'
  display_title: 'Logo Thumbnail'
  description: 'The thumbnail that would be used for favicon (512px X 512px)'
- name: LOGO
  value: '/brand-assets/logo.svg'
  display_title: 'Logo'
  description: 'The logo that would be used on the dashboard, login page etc.'
- name: LOGO_DARK
  value: '/brand-assets/logo_dark.svg'
  display_title: 'Logo Dark Mode'
  description: 'The logo that would be used on the dashboard, login page etc. for dark mode'
- name: BRAND_URL
  value: 'https://www.chatwoot.com'
  display_title: 'Brand URL'
  description: 'The URL that would be used in emails under the section “Powered By”'
- name: WIDGET_BRAND_URL
  value: 'https://www.chatwoot.com'
  display_title: 'Widget Brand URL'
  description: 'The URL that would be used in the widget under the section “Powered By”'
- name: BRAND_NAME
  value: 'Chatwoot'
  display_title: 'Brand Name'
  description: 'The name that would be used in emails and the widget'
- name: TERMS_URL
  value: 'https://www.chatwoot.com/terms-of-service'
  display_title: 'Terms URL'
  description: 'The terms of service URL displayed in Signup Page'
- name: PRIVACY_URL
  value: 'https://www.chatwoot.com/privacy-policy'
  display_title: 'Privacy URL'
  description: 'The privacy policy URL displayed in the app'
- name: DISPLAY_MANIFEST
  value: true
  display_title: 'Chatwoot Metadata'
  description: 'Display default Chatwoot metadata like favicons and upgrade warnings'
  type: boolean
# ------- End of Branding Related Config ------- #

# ------- Signup & Account Related Config ------- #
- name: ENABLE_ACCOUNT_SIGNUP
  display_title: 'Enable Account Signup'
  value: false
  description: 'Allow users to signup for new accounts'
  locked: false
  type: boolean
- name: CREATE_NEW_ACCOUNT_FROM_DASHBOARD
  value: false
  description: 'Allow users to create new accounts from the dashboard'
  locked: false
- name: HCAPTCHA_SITE_KEY
  value:
  locked: false
- name: HCAPTCHA_SERVER_KEY
  value:
  locked: false
- name: INSTALLATION_EVENTS_WEBHOOK_URL
  value:
  display_title: 'System events Webhook URL'
  description: 'The URL to which the system events like new accounts created will be sent'
  locked: false
- name: DIRECT_UPLOADS_ENABLED
  type: boolean
  value: false
  description: 'Enable direct uploads to cloud storage'
  locked: false
# ------- End of Account Related Config ------- #

# ------- Email Related Config ------- #
- name: MAILER_INBOUND_EMAIL_DOMAIN
  value:
  description: 'The domain name to be used for generating conversation continuity emails (reply+id@domain.com)'
  locked: false
- name: MAILER_SUPPORT_EMAIL
  value:
  locked: false
# ------- End of Email Related Config ------- #

# ------- Facebook Channel Related Config ------- #
- name: FB_APP_ID
  display_title: 'Facebook App ID'
  locked: false
- name: FB_VERIFY_TOKEN
  display_title: 'Facebook Verify Token'
  description: 'The verify token used for Facebook Messenger Webhook'
  locked: false
- name: FB_APP_SECRET
  display_title: 'Facebook App Secret'
  locked: false
- name: IG_VERIFY_TOKEN
  display_title: 'Instagram Verify Token'
  description: 'The verify token used for Instagram Webhook'
  locked: false
- name: FACEBOOK_API_VERSION
  display_title: 'Facebook API Version'
  description: 'Configure this if you want to use a different Facebook API version. Make sure its prefixed with `v`'
  value: 'v17.0'
  locked: false
- name: ENABLE_MESSENGER_CHANNEL_HUMAN_AGENT
  display_title: 'Enable human agent'
  value: false
  locked: false
  description: 'Enable human agent for messenger channel for longer message back period. Needs additional app approval: https://developers.facebook.com/docs/features-reference/human-agent/'
  type: boolean
# ------- End of Facebook Channel Related Config ------- #

# MARK: Microsoft Email Channel Config
- name: AZURE_APP_ID
  display_title: 'Azure App ID'
  description: 'The App ID that will be used to authenticate with customer Microsoft accounts. Find more details on setting up Azure here: https://chwt.app/dev/ms'
  locked: false
- name: AZURE_APP_SECRET
  display_title: 'Azure App Secret'
  locked: false
# End of Microsoft Email Channel Config

# ------- Chatwoot Internal Config for Cloud ----#
- name: CHATWOOT_INBOX_TOKEN
  value:
  display_title: 'Inbox Token'
  description: 'The Chatwoot Inbox Token for Contact Support in Cloud'
  locked: false
- name: CHATWOOT_INBOX_HMAC_KEY
  value:
  display_title: 'Inbox HMAC Key'
  description: 'The Chatwoot Inbox HMAC Key for Contact Support in Cloud'
  locked: false
- name: CHATWOOT_CLOUD_PLANS
  display_title: 'Cloud Plans'
  value:
  description: 'Config to store stripe plans for cloud'
- name: CHATWOOT_CLOUD_PLAN_FEATURES
  display_title: 'Planwise Features List'
  value:
  description: 'Config to features and their associated plans'
- name: DEPLOYMENT_ENV
  value: self-hosted
  description: 'The deployment environment of the installation, to differentiate between Chatwoot cloud and self-hosted'
- name: ANALYTICS_TOKEN
  value:
  display_title: 'Analytics Token'
  description: 'The June.so analytics token for Chatwoot cloud'
- name: CLEARBIT_API_KEY
  value:
  display_title: 'Clearbit API Key'
  description: 'This API key is used for onboarding the users, to pre-fill account data.'
<<<<<<< HEAD
- name: CHATWOOT_ADMIN_PERMISSIONS
  value:
  display_title: Chatwoot Admin Permissions
  description: 'Comma separated list of permissions for a Chatwoot admin'
- name: CHATWOOT_AGENT_PERMISSIONS
  value:
  display_title: Chatwoot Agent Permissions
  description: 'Comma separated list of permissions for a Chatwoot agent'
=======
- name: DASHBOARD_SCRIPTS
  value:
  display_title: 'Dashboard Scripts'
  description: 'Scripts are loaded as the last item in the <body> tag'
  type: code
>>>>>>> 75c83dd0
# ------- End of Chatwoot Internal Config for Cloud ----#

# ------- Chatwoot Internal Config for Self Hosted ----#
- name: INSTALLATION_PRICING_PLAN
  value: 'community'
  description: 'The pricing plan for the installation, retrieved from the billing API'
- name: INSTALLATION_PRICING_PLAN_QUANTITY
  value: 0
  description: 'The number of licenses purchased for the installation, retrieved from the billing API'
- name: CHATWOOT_SUPPORT_WEBSITE_TOKEN
  value:
  description: 'The Chatwoot website token, used to identify the Chatwoot inbox and display the "Contact Support" option on the billing page'
- name: CHATWOOT_SUPPORT_SCRIPT_URL
  value:
  description: 'The Chatwoot script base URL, to display the "Contact Support" option on the billing page'
- name: CHATWOOT_SUPPORT_IDENTIFIER_HASH
  value:
  description: 'The Chatwoot identifier hash, to validate the contact in the live chat window.'
# ------- End of Chatwoot Internal Config for Self Hosted ----#

## ------ Configs added for enterprise clients ------ ##
- name: API_CHANNEL_NAME
  value:
  description: 'Custom name for the API channel'
- name: API_CHANNEL_THUMBNAIL
  value:
  description: 'Custom thumbnail for the API channel'
- name: LOGOUT_REDIRECT_LINK
  value: /app/login
  locked: false
  description: 'Redirect to a different link after logout'
- name: DISABLE_USER_PROFILE_UPDATE
  value: false
  locked: false
  description: 'Disable rendering profile update page for users'
## ------ End of Configs added for enterprise clients ------ ##<|MERGE_RESOLUTION|>--- conflicted
+++ resolved
@@ -163,7 +163,11 @@
   value:
   display_title: 'Clearbit API Key'
   description: 'This API key is used for onboarding the users, to pre-fill account data.'
-<<<<<<< HEAD
+- name: DASHBOARD_SCRIPTS
+  value:
+  display_title: 'Dashboard Scripts'
+  description: 'Scripts are loaded as the last item in the <body> tag'
+  type: code
 - name: CHATWOOT_ADMIN_PERMISSIONS
   value:
   display_title: Chatwoot Admin Permissions
@@ -172,13 +176,6 @@
   value:
   display_title: Chatwoot Agent Permissions
   description: 'Comma separated list of permissions for a Chatwoot agent'
-=======
-- name: DASHBOARD_SCRIPTS
-  value:
-  display_title: 'Dashboard Scripts'
-  description: 'Scripts are loaded as the last item in the <body> tag'
-  type: code
->>>>>>> 75c83dd0
 # ------- End of Chatwoot Internal Config for Cloud ----#
 
 # ------- Chatwoot Internal Config for Self Hosted ----#
