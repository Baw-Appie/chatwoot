--- conflicted
+++ resolved
@@ -36,12 +36,8 @@
       it 'filter conversations by number' do
         params = { q: '122' }
         result = described_class.new(user_1, params).perform
-<<<<<<< HEAD
         expect(result[:conversations].length).to eq 4
-=======
-        expect(result[:conversations].length).to eq 2
->>>>>>> 382472b2
-        expect(result[:contacts].length).to eq 1
+        expect(result[:contacts].length).to eq 5
       end
 
       it 'filter message and contacts by string' do
