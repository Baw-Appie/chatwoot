module MultiSearchableHelpers
  extend ActiveSupport::Concern

  included do # rubocop:disable Metrics/BlockLength
    PgSearch.multisearch_options = {
      using: {
        trigram: {
          word_similarity: true,
          threshold: 0.8
        },
        tsearch: { any_word: true }
      }
    }

    def update_contact_search_document
      return if contact_pg_search_record.present?

      initialize_contact_pg_search_record.update!(
        content: "#{contact.id} #{contact.email} #{contact.name} #{contact.phone_number} #{contact.account_id}",
        conversation_id: id,
        inbox_id: inbox_id
      )
    end

    # NOTE: To add multi search records with conversation_id associated to contacts for previously added records.
    # We can not find conversation_id from contacts directly so we added this joins here.
    def self.rebuild_pg_search_documents(account_id)
      return unless name == 'Conversation'

<<<<<<< HEAD
  def self.rebuild_search_documents(account_id)
    connection.execute <<~SQL.squish
      INSERT INTO pg_search_documents (searchable_type, searchable_id, content, account_id, conversation_id, inbox_id, created_at, updated_at)
        SELECT 'Conversation' AS searchable_type,
                conversations.id AS searchable_id,
                CONCAT_WS(' ', conversations.display_id, contacts.email, contacts.name, contacts.phone_number, conversations.account_id) AS content,
                conversations.account_id::int AS account_id,
                conversations.id::int AS conversation_id,
                conversations.inbox_id::int AS inbox_id,
                now() AS created_at,
                now() AS updated_at
        FROM conversations
        INNER JOIN contacts
          ON conversations.contact_id = contacts.id
        WHERE conversations.account_id = #{account_id}
    SQL
=======
      connection.execute <<~SQL.squish
        INSERT INTO pg_search_documents (searchable_type, searchable_id, content, account_id, conversation_id, inbox_id, created_at, updated_at)
          SELECT 'Conversation' AS searchable_type,
                  conversations.id AS searchable_id,
                  CONCAT_WS(' ', conversations.display_id, contacts.email, contacts.name, contacts.phone_number, conversations.account_id) AS content,
                  conversations.account_id::int AS account_id,
                  conversations.id::int AS conversation_id,
                  conversations.inbox_id::int AS inbox_id,
                  now() AS created_at,
                  now() AS updated_at
          FROM conversations
          INNER JOIN contacts
            ON conversations.contact_id = contacts.id
          WHERE conversations.account_id = #{account_id}
      SQL
    end
>>>>>>> 30f64129
  end

  def contact_pg_search_record
    contacts_pg_search_records.find_by(conversation_id: id, inbox_id: inbox_id)
  end

  def initialize_contact_pg_search_record
    record = contacts_pg_search_records.find_by(conversation_id: nil, inbox_id: nil)

    return record if record.present?

    PgSearch::Document.new(
      searchable_type: 'Contact',
      searchable_id: contact_id,
      account_id: account_id
    )
  end

  def contacts_pg_search_records
    PgSearch::Document.where(
      searchable_type: 'Contact',
      searchable_id: contact_id,
      account_id: account_id
    )
  end
end<|MERGE_RESOLUTION|>--- conflicted
+++ resolved
@@ -27,24 +27,6 @@
     def self.rebuild_pg_search_documents(account_id)
       return unless name == 'Conversation'
 
-<<<<<<< HEAD
-  def self.rebuild_search_documents(account_id)
-    connection.execute <<~SQL.squish
-      INSERT INTO pg_search_documents (searchable_type, searchable_id, content, account_id, conversation_id, inbox_id, created_at, updated_at)
-        SELECT 'Conversation' AS searchable_type,
-                conversations.id AS searchable_id,
-                CONCAT_WS(' ', conversations.display_id, contacts.email, contacts.name, contacts.phone_number, conversations.account_id) AS content,
-                conversations.account_id::int AS account_id,
-                conversations.id::int AS conversation_id,
-                conversations.inbox_id::int AS inbox_id,
-                now() AS created_at,
-                now() AS updated_at
-        FROM conversations
-        INNER JOIN contacts
-          ON conversations.contact_id = contacts.id
-        WHERE conversations.account_id = #{account_id}
-    SQL
-=======
       connection.execute <<~SQL.squish
         INSERT INTO pg_search_documents (searchable_type, searchable_id, content, account_id, conversation_id, inbox_id, created_at, updated_at)
           SELECT 'Conversation' AS searchable_type,
@@ -61,7 +43,6 @@
           WHERE conversations.account_id = #{account_id}
       SQL
     end
->>>>>>> 30f64129
   end
 
   def contact_pg_search_record
