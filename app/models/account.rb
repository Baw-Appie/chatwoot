# == Schema Information
#
# Table name: accounts
#
#  id                    :integer          not null, primary key
#  auto_resolve_duration :integer
#  custom_attributes     :jsonb
#  domain                :string(100)
#  feature_flags         :integer          default(0), not null
#  limits                :jsonb
#  locale                :integer          default("en")
#  name                  :string           not null
#  settings_flags        :integer          default(0), not null
#  support_email         :string(100)
#  created_at            :datetime         not null
#  updated_at            :datetime         not null
#

class Account < ApplicationRecord
  # used for single column multi flags
  include FlagShihTzu
  include Reportable
  include Featurable
  prepend_mod_with('Account')

  DEFAULT_QUERY_SETTING = {
    flag_query_mode: :bit_operator,
    check_for_column: false
  }.freeze

  ACCOUNT_SETTINGS_FLAGS = {
    1 => :custom_email_domain_enabled
  }.freeze

  validates :name, presence: true
  validates :auto_resolve_duration, numericality: { greater_than_or_equal_to: 1, allow_nil: true }

  has_many :account_users, dependent: :destroy_async
  has_many :agent_bot_inboxes, dependent: :destroy_async
  has_many :agent_bots, dependent: :destroy_async
  has_many :api_channels, dependent: :destroy_async, class_name: '::Channel::Api'
  has_many :campaigns, dependent: :destroy_async
  has_many :canned_responses, dependent: :destroy_async
  has_many :contacts, dependent: :destroy_async
  has_many :conversations, dependent: :destroy_async
  has_many :csat_survey_responses, dependent: :destroy_async
  has_many :custom_attribute_definitions, dependent: :destroy_async
  has_many :custom_filters, dependent: :destroy_async
  has_many :data_imports, dependent: :destroy_async
  has_many :email_channels, dependent: :destroy_async, class_name: '::Channel::Email'
  has_many :facebook_pages, dependent: :destroy_async, class_name: '::Channel::FacebookPage'
  has_many :hooks, dependent: :destroy_async, class_name: 'Integrations::Hook'
  has_many :inboxes, dependent: :destroy_async
  has_many :kbase_articles, dependent: :destroy_async, class_name: '::Kbase::Article'
  has_many :kbase_categories, dependent: :destroy_async, class_name: '::Kbase::Category'
  has_many :kbase_portals, dependent: :destroy_async, class_name: '::Kbase::Portal'
  has_many :labels, dependent: :destroy_async
  has_many :line_channels, dependent: :destroy_async, class_name: '::Channel::Line'
  has_many :mentions, dependent: :destroy_async
  has_many :messages, dependent: :destroy_async
  has_many :notes, dependent: :destroy_async
  has_many :notification_settings, dependent: :destroy_async
  has_many :teams, dependent: :destroy_async
  has_many :telegram_bots, dependent: :destroy_async
  has_many :telegram_channels, dependent: :destroy_async, class_name: '::Channel::Telegram'
  has_many :twilio_sms, dependent: :destroy_async, class_name: '::Channel::TwilioSms'
  has_many :twitter_profiles, dependent: :destroy_async, class_name: '::Channel::TwitterProfile'
  has_many :users, through: :account_users
<<<<<<< HEAD
  has_many :inboxes, dependent: :destroy
  has_many :notes, dependent: :destroy
  has_many :campaigns, dependent: :destroy
  has_many :conversations, dependent: :destroy
  has_many :messages, dependent: :destroy
  has_many :contacts, dependent: :destroy
  has_many :facebook_pages, dependent: :destroy, class_name: '::Channel::FacebookPage'
  has_many :telegram_bots, dependent: :destroy
  has_many :twilio_sms, dependent: :destroy, class_name: '::Channel::TwilioSms'
  has_many :twitter_profiles, dependent: :destroy, class_name: '::Channel::TwitterProfile'
  has_many :web_widgets, dependent: :destroy, class_name: '::Channel::WebWidget'
  has_many :email_channels, dependent: :destroy, class_name: '::Channel::Email'
  has_many :api_channels, dependent: :destroy, class_name: '::Channel::Api'
  has_many :line_channels, dependent: :destroy, class_name: '::Channel::Line'
  has_many :telegram_channels, dependent: :destroy, class_name: '::Channel::Telegram'
  has_many :whatsapp_channels, dependent: :destroy, class_name: '::Channel::Whatsapp'
  has_many :canned_responses, dependent: :destroy
  has_many :webhooks, dependent: :destroy
  has_many :labels, dependent: :destroy
  has_many :notification_settings, dependent: :destroy
  has_many :hooks, dependent: :destroy, class_name: 'Integrations::Hook'
  has_many :working_hours, dependent: :destroy
  has_many :kbase_portals, dependent: :destroy, class_name: '::Kbase::Portal'
  has_many :kbase_categories, dependent: :destroy, class_name: '::Kbase::Category'
  has_many :kbase_articles, dependent: :destroy, class_name: '::Kbase::Article'
  has_many :teams, dependent: :destroy
  has_many :custom_filters, dependent: :destroy
  has_many :custom_attribute_definitions, dependent: :destroy
 
  has_many :account_billing_subscriptions, dependent: :destroy, class_name: '::Enterprise::AccountBillingSubscription' if ChatwootApp.ee?
=======
  has_many :web_widgets, dependent: :destroy_async, class_name: '::Channel::WebWidget'
  has_many :webhooks, dependent: :destroy_async
  has_many :whatsapp_channels, dependent: :destroy_async, class_name: '::Channel::Whatsapp'
  has_many :working_hours, dependent: :destroy_async
>>>>>>> 3e8ae386

  has_flags ACCOUNT_SETTINGS_FLAGS.merge(column: 'settings_flags').merge(DEFAULT_QUERY_SETTING)

  enum locale: LANGUAGES_CONFIG.map { |key, val| [val[:iso_639_1_code], key] }.to_h

  after_create_commit :notify_creation

  def agents
    users.where(account_users: { role: :agent })
  end

  def administrators
    users.where(account_users: { role: :administrator })
  end

  def all_conversation_tags
    # returns array of tags
    conversation_ids = conversations.pluck(:id)
    ActsAsTaggableOn::Tagging.includes(:tag)
                             .where(context: 'labels',
                                    taggable_type: 'Conversation',
                                    taggable_id: conversation_ids)
                             .map { |_| _.tag.name }
  end

  def webhook_data
    {
      id: id,
      name: name
    }
  end

  def inbound_email_domain
    domain || GlobalConfig.get('MAILER_INBOUND_EMAIL_DOMAIN')['MAILER_INBOUND_EMAIL_DOMAIN'] || ENV.fetch('MAILER_INBOUND_EMAIL_DOMAIN', false)
  end

  def support_email
    super || GlobalConfig.get('MAILER_SUPPORT_EMAIL')['MAILER_SUPPORT_EMAIL'] || ENV.fetch('MAILER_SENDER_EMAIL', 'Chatwoot <accounts@chatwoot.com>')
  end

  def usage_limits
    {
      agents: ChatwootApp.max_limit,
      inboxes: ChatwootApp.max_limit
    }
  end

  private

  def notify_creation
    Rails.configuration.dispatcher.dispatch(ACCOUNT_CREATED, Time.zone.now, account: self)
  end

  trigger.after(:insert).for_each(:row) do
    "execute format('create sequence IF NOT EXISTS conv_dpid_seq_%s', NEW.id);"
  end

  trigger.name('camp_dpid_before_insert').after(:insert).for_each(:row) do
    "execute format('create sequence IF NOT EXISTS camp_dpid_seq_%s', NEW.id);"
  end
end<|MERGE_RESOLUTION|>--- conflicted
+++ resolved
@@ -4,7 +4,6 @@
 #
 #  id                    :integer          not null, primary key
 #  auto_resolve_duration :integer
-#  custom_attributes     :jsonb
 #  domain                :string(100)
 #  feature_flags         :integer          default(0), not null
 #  limits                :jsonb
@@ -35,6 +34,7 @@
   validates :name, presence: true
   validates :auto_resolve_duration, numericality: { greater_than_or_equal_to: 1, allow_nil: true }
 
+  has_many :account_billing_subscriptions, dependent: :destroy_async, class_name: '::Enterprise::AccountBillingSubscription' if ChatwootApp.ee?
   has_many :account_users, dependent: :destroy_async
   has_many :agent_bot_inboxes, dependent: :destroy_async
   has_many :agent_bots, dependent: :destroy_async
@@ -66,43 +66,10 @@
   has_many :twilio_sms, dependent: :destroy_async, class_name: '::Channel::TwilioSms'
   has_many :twitter_profiles, dependent: :destroy_async, class_name: '::Channel::TwitterProfile'
   has_many :users, through: :account_users
-<<<<<<< HEAD
-  has_many :inboxes, dependent: :destroy
-  has_many :notes, dependent: :destroy
-  has_many :campaigns, dependent: :destroy
-  has_many :conversations, dependent: :destroy
-  has_many :messages, dependent: :destroy
-  has_many :contacts, dependent: :destroy
-  has_many :facebook_pages, dependent: :destroy, class_name: '::Channel::FacebookPage'
-  has_many :telegram_bots, dependent: :destroy
-  has_many :twilio_sms, dependent: :destroy, class_name: '::Channel::TwilioSms'
-  has_many :twitter_profiles, dependent: :destroy, class_name: '::Channel::TwitterProfile'
-  has_many :web_widgets, dependent: :destroy, class_name: '::Channel::WebWidget'
-  has_many :email_channels, dependent: :destroy, class_name: '::Channel::Email'
-  has_many :api_channels, dependent: :destroy, class_name: '::Channel::Api'
-  has_many :line_channels, dependent: :destroy, class_name: '::Channel::Line'
-  has_many :telegram_channels, dependent: :destroy, class_name: '::Channel::Telegram'
-  has_many :whatsapp_channels, dependent: :destroy, class_name: '::Channel::Whatsapp'
-  has_many :canned_responses, dependent: :destroy
-  has_many :webhooks, dependent: :destroy
-  has_many :labels, dependent: :destroy
-  has_many :notification_settings, dependent: :destroy
-  has_many :hooks, dependent: :destroy, class_name: 'Integrations::Hook'
-  has_many :working_hours, dependent: :destroy
-  has_many :kbase_portals, dependent: :destroy, class_name: '::Kbase::Portal'
-  has_many :kbase_categories, dependent: :destroy, class_name: '::Kbase::Category'
-  has_many :kbase_articles, dependent: :destroy, class_name: '::Kbase::Article'
-  has_many :teams, dependent: :destroy
-  has_many :custom_filters, dependent: :destroy
-  has_many :custom_attribute_definitions, dependent: :destroy
- 
-  has_many :account_billing_subscriptions, dependent: :destroy, class_name: '::Enterprise::AccountBillingSubscription' if ChatwootApp.ee?
-=======
   has_many :web_widgets, dependent: :destroy_async, class_name: '::Channel::WebWidget'
   has_many :webhooks, dependent: :destroy_async
   has_many :whatsapp_channels, dependent: :destroy_async, class_name: '::Channel::Whatsapp'
   has_many :working_hours, dependent: :destroy_async
->>>>>>> 3e8ae386
 
   has_flags ACCOUNT_SETTINGS_FLAGS.merge(column: 'settings_flags').merge(DEFAULT_QUERY_SETTING)
 
