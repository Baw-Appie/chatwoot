# == Schema Information
#
# Table name: accounts
#
#  id                    :integer          not null, primary key
#  auto_resolve_duration :integer
#  custom_attributes     :jsonb
#  domain                :string(100)
#  feature_flags         :integer          default(0), not null
#  limits                :jsonb
#  locale                :integer          default(0)
#  name                  :string           not null
#  settings_flags        :integer          default(0), not null
#  support_email         :string(100)
#  created_at            :datetime         not null
#  updated_at            :datetime         not null
#

class Account < ApplicationRecord
  # used for single column multi flags
  include FlagShihTzu
  include Reportable
  include Featurable
  prepend_mod_with('Account')

  DEFAULT_QUERY_SETTING = {
    flag_query_mode: :bit_operator,
    check_for_column: false
  }.freeze

  ACCOUNT_SETTINGS_FLAGS = {
    1 => :custom_email_domain_enabled
  }.freeze

  validates :name, presence: true
  validates :auto_resolve_duration, numericality: { greater_than_or_equal_to: 1, less_than_or_equal_to: 999, allow_nil: true }
  validates :name, length: { maximum: 255 }

  if ChatwootApp.enterprise?
    has_many :account_billing_subscriptions, dependent: :destroy_async,
                                             class_name: '::Enterprise::AccountBillingSubscription'
  end
  has_many :account_users, dependent: :destroy_async
  has_many :agent_bot_inboxes, dependent: :destroy_async
  has_many :agent_bots, dependent: :destroy_async
  has_many :api_channels, dependent: :destroy_async, class_name: '::Channel::Api'
  has_many :campaigns, dependent: :destroy_async
  has_many :canned_responses, dependent: :destroy_async
  has_many :contacts, dependent: :destroy_async
  has_many :conversations, dependent: :destroy_async
  has_many :csat_survey_responses, dependent: :destroy_async
  has_many :custom_attribute_definitions, dependent: :destroy_async
  has_many :custom_filters, dependent: :destroy_async
  has_many :data_imports, dependent: :destroy_async
  has_many :email_channels, dependent: :destroy_async, class_name: '::Channel::Email'
  has_many :facebook_pages, dependent: :destroy_async, class_name: '::Channel::FacebookPage'
  has_many :hooks, dependent: :destroy_async, class_name: 'Integrations::Hook'
  has_many :inboxes, dependent: :destroy_async
  has_many :articles, dependent: :destroy_async, class_name: '::Article'
  has_many :categories, dependent: :destroy_async, class_name: '::Category'
  has_many :portals, dependent: :destroy_async, class_name: '::Portal'
  has_many :labels, dependent: :destroy_async
  has_many :line_channels, dependent: :destroy_async, class_name: '::Channel::Line'
  has_many :mentions, dependent: :destroy_async
  has_many :messages, dependent: :destroy_async
  has_many :notes, dependent: :destroy_async
  has_many :notification_settings, dependent: :destroy_async
  has_many :teams, dependent: :destroy_async
  has_many :telegram_bots, dependent: :destroy_async
  has_many :telegram_channels, dependent: :destroy_async, class_name: '::Channel::Telegram'
  has_many :twilio_sms, dependent: :destroy_async, class_name: '::Channel::TwilioSms'
  has_many :twitter_profiles, dependent: :destroy_async, class_name: '::Channel::TwitterProfile'
  has_many :users, through: :account_users
  has_many :web_widgets, dependent: :destroy_async, class_name: '::Channel::WebWidget'
  has_many :webhooks, dependent: :destroy_async
  has_many :whatsapp_channels, dependent: :destroy_async, class_name: '::Channel::Whatsapp'
  has_many :sms_channels, dependent: :destroy_async, class_name: '::Channel::Sms'
  has_many :working_hours, dependent: :destroy_async
  has_many :automation_rules, dependent: :destroy
  has_many :notifications, dependent: :destroy

  has_flags ACCOUNT_SETTINGS_FLAGS.merge(column: 'settings_flags').merge(DEFAULT_QUERY_SETTING)

  enum locale: LANGUAGES_CONFIG.map { |key, val| [val[:iso_639_1_code], key] }.to_h

  before_validation :validate_limit_keys
  after_create_commit :notify_creation
  after_destroy :remove_account_sequences

  def agents
    users.where(account_users: { role: :agent })
  end

  def administrators
    users.where(account_users: { role: :administrator })
  end

  def all_conversation_tags
    # returns array of tags
    conversation_ids = conversations.pluck(:id)
    ActsAsTaggableOn::Tagging.includes(:tag)
                             .where(context: 'labels',
                                    taggable_type: 'Conversation',
                                    taggable_id: conversation_ids)
                             .map { |_| _.tag.name }
  end

  def webhook_data
    {
      id: id,
      name: name
    }
  end

  def inbound_email_domain
    domain || GlobalConfig.get('MAILER_INBOUND_EMAIL_DOMAIN')['MAILER_INBOUND_EMAIL_DOMAIN'] || ENV.fetch('MAILER_INBOUND_EMAIL_DOMAIN', false)
  end

  def support_email
    super || ENV['MAILER_SENDER_EMAIL'] || GlobalConfig.get('MAILER_SUPPORT_EMAIL')['MAILER_SUPPORT_EMAIL']
  end

  def usage_limits
    {
      agents: ChatwootApp.max_limit.to_i,
      inboxes: ChatwootApp.max_limit.to_i
    }
  end

  private

  def notify_creation
    Rails.configuration.dispatcher.dispatch(ACCOUNT_CREATED, Time.zone.now, account: self)
  end

  def validate_limit_keys
    # method overridden in enterprise module
  end

  trigger.after(:insert).for_each(:row) do
    "execute format('create sequence IF NOT EXISTS conv_dpid_seq_%s', NEW.id);"
  end

  trigger.name('camp_dpid_before_insert').after(:insert).for_each(:row) do
    "execute format('create sequence IF NOT EXISTS camp_dpid_seq_%s', NEW.id);"
  end
<<<<<<< HEAD
=======

  def validate_limit_keys
    # method overridden in enterprise module
  end

  def remove_account_sequences
    ActiveRecord::Base.connection.exec_query("drop sequence IF EXISTS camp_dpid_seq_#{id}")
    ActiveRecord::Base.connection.exec_query("drop sequence IF EXISTS conv_dpid_seq_#{id}")
  end
>>>>>>> baa3efaf
end<|MERGE_RESOLUTION|>--- conflicted
+++ resolved
@@ -144,8 +144,6 @@
   trigger.name('camp_dpid_before_insert').after(:insert).for_each(:row) do
     "execute format('create sequence IF NOT EXISTS camp_dpid_seq_%s', NEW.id);"
   end
-<<<<<<< HEAD
-=======
 
   def validate_limit_keys
     # method overridden in enterprise module
@@ -155,5 +153,4 @@
     ActiveRecord::Base.connection.exec_query("drop sequence IF EXISTS camp_dpid_seq_#{id}")
     ActiveRecord::Base.connection.exec_query("drop sequence IF EXISTS conv_dpid_seq_#{id}")
   end
->>>>>>> baa3efaf
 end