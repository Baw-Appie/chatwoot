# == Schema Information
#
# Table name: contacts
#
#  id                    :integer          not null, primary key
#  additional_attributes :jsonb
#  custom_attributes     :jsonb
#  email                 :string
#  identifier            :string
#  last_activity_at      :datetime
#  name                  :string
#  phone_number          :string
#  created_at            :datetime         not null
#  updated_at            :datetime         not null
#  account_id            :integer          not null
#
# Indexes
#
#  index_contacts_on_account_id                   (account_id)
#  index_contacts_on_phone_number_and_account_id  (phone_number,account_id)
#  uniq_email_per_account_contact                 (email,account_id) UNIQUE
#  uniq_identifier_per_account_contact            (identifier,account_id) UNIQUE
#

class Contact < ApplicationRecord
  include Avatarable
  include AvailabilityStatusable
  include Labelable
  include PgSearch::Model
  include MultiSearchableHelpers

  multisearchable(
    against: [:id, :email, :name, :phone_number],
    additional_attributes: ->(contact) { { conversation_id: nil, account_id: contact.account_id } }
  )

  validates :account_id, presence: true
  validates :email, allow_blank: true, uniqueness: { scope: [:account_id], case_sensitive: false },
                    format: { with: Devise.email_regexp, message: I18n.t('errors.contacts.email.invalid') }
  validates :identifier, allow_blank: true, uniqueness: { scope: [:account_id] }
  validates :phone_number,
            allow_blank: true, uniqueness: { scope: [:account_id] },
            format: { with: /\+[1-9]\d{1,14}\z/, message: I18n.t('errors.contacts.phone_number.invalid') }
  validates :name, length: { maximum: 255 }

  belongs_to :account
  has_many :conversations, dependent: :destroy_async
  has_many :contact_inboxes, dependent: :destroy_async
  has_many :csat_survey_responses, dependent: :destroy_async
  has_many :inboxes, through: :contact_inboxes
  has_many :messages, as: :sender, dependent: :destroy_async
  has_many :notes, dependent: :destroy_async
  before_validation :prepare_contact_attributes
  after_create_commit :dispatch_create_event, :ip_lookup
  after_update_commit :dispatch_update_event
  after_destroy_commit :dispatch_destroy_event

  scope :order_on_last_activity_at, lambda { |direction|
    order(
      Arel::Nodes::SqlLiteral.new(
        sanitize_sql_for_order("\"contacts\".\"last_activity_at\" #{direction}
          NULLS LAST")
      )
    )
  }
  scope :order_on_company_name, lambda { |direction|
    order(
      Arel::Nodes::SqlLiteral.new(
        sanitize_sql_for_order(
          "\"contacts\".\"additional_attributes\"->>'company_name' #{direction}
          NULLS LAST"
        )
      )
    )
  }
  scope :order_on_city, lambda { |direction|
    order(
      Arel::Nodes::SqlLiteral.new(
        sanitize_sql_for_order(
          "\"contacts\".\"additional_attributes\"->>'city' #{direction}
          NULLS LAST"
        )
      )
    )
  }
  scope :order_on_country_name, lambda { |direction|
    order(
      Arel::Nodes::SqlLiteral.new(
        sanitize_sql_for_order(
          "\"contacts\".\"additional_attributes\"->>'country' #{direction}
          NULLS LAST"
        )
      )
    )
  }

  scope :order_on_name, lambda { |direction|
    order(
      Arel::Nodes::SqlLiteral.new(
        sanitize_sql_for_order(
          "CASE
           WHEN \"contacts\".\"name\" ~~* '^+\d*' THEN 'z'
           WHEN \"contacts\".\"name\"  ~~*  '^\b*' THEN 'z'
           ELSE LOWER(\"contacts\".\"name\")
           END #{direction}"
        )
      )
    )
  }

  def get_source_id(inbox_id)
    contact_inboxes.find_by!(inbox_id: inbox_id).source_id
  end

  def push_event_data
    {
      additional_attributes: additional_attributes,
      custom_attributes: custom_attributes,
      email: email,
      id: id,
      identifier: identifier,
      name: name,
      phone_number: phone_number,
      thumbnail: avatar_url,
      type: 'contact'
    }
  end

  def webhook_data
    {
      id: id,
      name: name,
      avatar: avatar_url,
      type: 'contact',
      account: account.webhook_data
    }
  end

  def self.resolved_contacts
    where.not(email: [nil, '']).or(
      Current.account.contacts.where.not(phone_number: [nil, ''])
    ).or(Current.account.contacts.where.not(identifier: [nil, '']))
  end

  def discard_invalid_attrs
    phone_number_format
    email_format
  end

<<<<<<< HEAD
=======
  # NOTE: To add multi search records with conversation_id associated to contacts for previously added records.
  # We can not find conversation_id from contacts directly so we added this joins here.
>>>>>>> c842c987
  def self.rebuild_pg_search_documents
    return super unless name == 'Contact'

    connection.execute <<~SQL.squish
      INSERT INTO pg_search_documents (searchable_type, searchable_id, content, account_id, conversation_id, created_at, updated_at)
        SELECT 'Contact' AS searchable_type,
                contacts.id AS searchable_id,
                CONCAT_WS(' ', contacts.id, contacts.email, contacts.name, contacts.phone_number, contacts.account_id) AS content,
                contacts.account_id::int AS account_id,
                conversations.id AS conversation_id,
                now() AS created_at,
                now() AS updated_at
        FROM contacts
        LEFT OUTER JOIN conversations
          ON conversations.contact_id = contacts.id
    SQL
  end

  private

  def ip_lookup
    return unless account.feature_enabled?('ip_lookup')

    ContactIpLookupJob.perform_later(self)
  end

  def phone_number_format
    return if phone_number.blank?

    self.phone_number = phone_number_was unless phone_number.match?(/\+[1-9]\d{1,14}\z/)
  end

  def email_format
    return if email.blank?

    self.email = email_was unless email.match(Devise.email_regexp)
  end

  def prepare_contact_attributes
    prepare_email_attribute
    prepare_jsonb_attributes
  end

  def prepare_email_attribute
    # So that the db unique constraint won't throw error when email is ''
    self.email = email.present? ? email.downcase : nil
  end

  def prepare_jsonb_attributes
    self.additional_attributes = {} if additional_attributes.blank?
    self.custom_attributes = {} if custom_attributes.blank?
  end

  def dispatch_create_event
    Rails.configuration.dispatcher.dispatch(CONTACT_CREATED, Time.zone.now, contact: self)
  end

  def dispatch_update_event
    Rails.configuration.dispatcher.dispatch(CONTACT_UPDATED, Time.zone.now, contact: self)
  end

  def dispatch_destroy_event
    Rails.configuration.dispatcher.dispatch(CONTACT_DELETED, Time.zone.now, contact: self)
  end
end<|MERGE_RESOLUTION|>--- conflicted
+++ resolved
@@ -146,12 +146,9 @@
     phone_number_format
     email_format
   end
-
-<<<<<<< HEAD
-=======
+  
   # NOTE: To add multi search records with conversation_id associated to contacts for previously added records.
   # We can not find conversation_id from contacts directly so we added this joins here.
->>>>>>> c842c987
   def self.rebuild_pg_search_documents
     return super unless name == 'Contact'
 
