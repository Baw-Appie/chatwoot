--- conflicted
+++ resolved
@@ -54,8 +54,6 @@
     }
   end
 
-<<<<<<< HEAD
-=======
   def bot_summary
     {
       bot_resolutions_count: bot_resolutions.count,
@@ -71,7 +69,6 @@
     end
   end
 
->>>>>>> 6956436a
   private
 
   def metric_valid?
@@ -112,8 +109,6 @@
       time_zone: @timezone
     )
   end
-<<<<<<< HEAD
-=======
 
   def agent_metrics
     account_users = @account.account_users.page(params[:page]).per(AGENT_RESULTS_PER_PAGE)
@@ -140,5 +135,4 @@
     metric[:pending] = @open_conversations.pending.count if params[:type].equal?(:account)
     metric
   end
->>>>>>> 6956436a
 end