<script>
import { ref } from 'vue';
import { mapGetters } from 'vuex';
import { useUISettings } from 'dashboard/composables/useUISettings';
import { useAlert } from 'dashboard/composables';
import { useKeyboardEvents } from 'dashboard/composables/useKeyboardEvents';
<<<<<<< HEAD
// import VirtualList from 'vue-virtual-scroll-list';
// [VITE] Todo: There's a bug with the sizing of the elements, we need to fix that
import { DynamicScroller, DynamicScrollerItem } from 'vue-virtual-scroller';
=======
import { useFilter } from 'shared/composables/useFilter';
import VirtualList from 'vue-virtual-scroll-list';
>>>>>>> 098825c1

import ChatListHeader from './ChatListHeader.vue';
import ConversationAdvancedFilter from './widgets/conversation/ConversationAdvancedFilter.vue';
import ChatTypeTabs from './widgets/ChatTypeTabs.vue';
import ConversationItem from './ConversationItem.vue';
import wootConstants from 'dashboard/constants/globals';
import advancedFilterTypes from './widgets/conversation/advancedFilterItems';
import filterQueryGenerator from '../helper/filterQueryGenerator.js';
import AddCustomViews from 'dashboard/routes/dashboard/customviews/AddCustomViews.vue';
import DeleteCustomViews from 'dashboard/routes/dashboard/customviews/DeleteCustomViews.vue';
import ConversationBulkActions from './widgets/conversation/conversationBulkActions/Index.vue';
import languages from 'dashboard/components/widgets/conversation/advancedFilterItems/languages';
import countries from 'shared/constants/countries';
import { generateValuesForEditCustomViews } from 'dashboard/helper/customViewsHelper';
import { conversationListPageURL } from '../helper/URLHelper';
import {
  isOnMentionsView,
  isOnUnattendedView,
} from '../store/modules/conversations/helpers/actionHelpers';
import { CONVERSATION_EVENTS } from '../helper/AnalyticsHelper/events';
// import IntersectionObserver from './IntersectionObserver.vue';
import { emitter } from 'shared/helpers/mitt';

export default {
  components: {
    ChatListHeader,
    AddCustomViews,
    ChatTypeTabs,
    // eslint-disable-next-line vue/no-unused-components
    ConversationItem,
    ConversationAdvancedFilter,
    DeleteCustomViews,
    ConversationBulkActions,
    DynamicScroller,
    DynamicScrollerItem,
    // IntersectionObserver,
    // VirtualList,
  },
  provide() {
    return {
      // Actions to be performed on virtual list item and context menu.
      selectConversation: this.selectConversation,
      deSelectConversation: this.deSelectConversation,
      assignAgent: this.onAssignAgent,
      assignTeam: this.onAssignTeam,
      assignLabels: this.onAssignLabels,
      updateConversationStatus: this.toggleConversationStatus,
      toggleContextMenu: this.onContextMenuToggle,
      markAsUnread: this.markAsUnread,
      assignPriority: this.assignPriority,
      isConversationSelected: this.isConversationSelected,
    };
  },
  props: {
    conversationInbox: {
      type: [String, Number],
      default: 0,
    },
    teamId: {
      type: [String, Number],
      default: 0,
    },
    label: {
      type: String,
      default: '',
    },
    conversationType: {
      type: String,
      default: '',
    },
    foldersId: {
      type: [String, Number],
      default: 0,
    },
    showConversationList: {
      default: true,
      type: Boolean,
    },
    isOnExpandedLayout: {
      default: false,
      type: Boolean,
    },
  },
  setup() {
    const { uiSettings } = useUISettings();

    const conversationListRef = ref(null);
    const conversationDynamicScroller = ref(null);

    const {
      setFilterAttributes,
      initializeStatusAndAssigneeFilterToModal,
      initializeInboxTeamAndLabelFilterToModal,
    } = useFilter({
      filteri18nKey: 'FILTER',
      attributeModel: 'conversation_attribute',
    });

    const getKeyboardListenerParams = () => {
      const allConversations = conversationListRef.value.querySelectorAll(
        'div.conversations-list div.conversation'
      );
      const activeConversation = conversationListRef.value.querySelector(
        'div.conversations-list div.conversation.active'
      );
      const activeConversationIndex = [...allConversations].indexOf(
        activeConversation
      );
      const lastConversationIndex = allConversations.length - 1;
      return {
        allConversations,
        activeConversation,
        activeConversationIndex,
        lastConversationIndex,
      };
    };
    const handlePreviousConversation = () => {
      const { allConversations, activeConversationIndex } =
        getKeyboardListenerParams();
      if (activeConversationIndex === -1) {
        allConversations[0].click();
      }
      if (activeConversationIndex >= 1) {
        allConversations[activeConversationIndex - 1].click();
      }
    };
    const handleNextConversation = () => {
      const {
        allConversations,
        activeConversationIndex,
        lastConversationIndex,
      } = getKeyboardListenerParams();
      if (activeConversationIndex === -1) {
        allConversations[lastConversationIndex].click();
      } else if (activeConversationIndex < lastConversationIndex) {
        allConversations[activeConversationIndex + 1].click();
      }
    };
    const keyboardEvents = {
      'Alt+KeyJ': {
        action: () => handlePreviousConversation(),
        allowOnFocusedInput: true,
      },
      'Alt+KeyK': {
        action: () => handleNextConversation(),
        allowOnFocusedInput: true,
      },
    };
    useKeyboardEvents(keyboardEvents);

    return {
      uiSettings,
      conversationListRef,
<<<<<<< HEAD
      conversationDynamicScroller,
=======
      setFilterAttributes,
      initializeStatusAndAssigneeFilterToModal,
      initializeInboxTeamAndLabelFilterToModal,
>>>>>>> 098825c1
    };
  },
  data() {
    return {
      activeAssigneeTab: wootConstants.ASSIGNEE_TYPE.ME,
      activeStatus: wootConstants.STATUS_TYPE.OPEN,
      activeSortBy: wootConstants.SORT_BY_TYPE.LAST_ACTIVITY_AT_DESC,
      showAdvancedFilters: false,
      advancedFilterTypes: advancedFilterTypes.map(filter => ({
        ...filter,
        attributeName: this.$t(`FILTER.ATTRIBUTES.${filter.attributeI18nKey}`),
      })),
      // chatsOnView is to store the chats that are currently visible on the screen,
      // which mirrors the conversationList.
      chatsOnView: [],
      foldersQuery: {},
      showAddFoldersModal: false,
      showDeleteFoldersModal: false,
      selectedInboxes: [],
      isContextMenuOpen: false,
      appliedFilter: [],
      infiniteLoaderOptions: {
        root: this.$refs.conversationListRef,
        rootMargin: '100px 0px 100px 0px',
      },

      // itemComponent: ConversationItem,
      // virtualListExtraProps is to pass the props to the conversationItem component.
      // virtualListExtraProps: {
      //   label: this.label,
      //   teamId: this.teamId,
      //   foldersId: this.foldersId,
      //   conversationType: this.conversationType,
      //   showAssignee: false,
      //   isConversationSelected: this.isConversationSelected,
      // },
    };
  },
  computed: {
    ...mapGetters({
      currentUser: 'getCurrentUser',
      chatLists: 'getAllConversations',
      mineChatsList: 'getMineChats',
      allChatList: 'getAllStatusChats',
      unAssignedChatsList: 'getUnAssignedChats',
      chatListLoading: 'getChatListLoadingStatus',
      activeInbox: 'getSelectedInbox',
      conversationStats: 'conversationStats/getStats',
      appliedFilters: 'getAppliedConversationFilters',
      folders: 'customViews/getCustomViews',
      agentList: 'agents/getAgents',
      teamsList: 'teams/getTeams',
      inboxesList: 'inboxes/getInboxes',
      campaigns: 'campaigns/getAllCampaigns',
      labels: 'labels/getLabels',
      selectedConversations: 'bulkActions/getSelectedConversationIds',
    }),
    hasAppliedFilters() {
      return this.appliedFilters.length !== 0;
    },
    hasActiveFolders() {
      return Boolean(this.activeFolder && this.foldersId !== 0);
    },
    hasAppliedFiltersOrActiveFolders() {
      return this.hasAppliedFilters || this.hasActiveFolders;
    },
    showEndOfListMessage() {
      return (
        this.conversationList.length &&
        this.hasCurrentPageEndReached &&
        !this.chatListLoading
      );
    },
    currentUserDetails() {
      const { id, name } = this.currentUser;
      return {
        id,
        name,
      };
    },
    assigneeTabItems() {
      const ASSIGNEE_TYPE_TAB_KEYS = {
        me: 'mineCount',
        unassigned: 'unAssignedCount',
        all: 'allCount',
      };
      return Object.keys(ASSIGNEE_TYPE_TAB_KEYS).map(key => {
        const count = this.conversationStats[ASSIGNEE_TYPE_TAB_KEYS[key]] || 0;
        return {
          key,
          name: this.$t(`CHAT_LIST.ASSIGNEE_TYPE_TABS.${key}`),
          count,
        };
      });
    },
    showAssigneeInConversationCard() {
      return (
        this.hasAppliedFiltersOrActiveFolders ||
        this.activeAssigneeTab === wootConstants.ASSIGNEE_TYPE.ALL
      );
    },
    inbox() {
      return this.$store.getters['inboxes/getInbox'](this.activeInbox);
    },
    currentPage() {
      return this.$store.getters['conversationPage/getCurrentPageFilter'](
        this.activeAssigneeTab
      );
    },
    currentPageFilterKey() {
      return this.hasAppliedFiltersOrActiveFolders
        ? 'appliedFilters'
        : this.activeAssigneeTab;
    },
    currentFiltersPage() {
      return this.$store.getters['conversationPage/getCurrentPageFilter'](
        this.currentPageFilterKey
      );
    },
    hasCurrentPageEndReached() {
      return this.$store.getters['conversationPage/getHasEndReached'](
        this.currentPageFilterKey
      );
    },
    activeAssigneeTabCount() {
      const { activeAssigneeTab } = this;
      const count = this.assigneeTabItems.find(
        item => item.key === activeAssigneeTab
      ).count;
      return count;
    },
    conversationFilters() {
      return {
        inboxId: this.conversationInbox ? this.conversationInbox : undefined,
        assigneeType: this.activeAssigneeTab,
        status: this.activeStatus,
        sortBy: this.activeSortBy,
        page: this.conversationListPagination,
        labels: this.label ? [this.label] : undefined,
        teamId: this.teamId || undefined,
        conversationType: this.conversationType || undefined,
      };
    },
    conversationListPagination() {
      const conversationsPerPage = 25;
      const hasChatsOnView =
        this.chatsOnView &&
        Array.isArray(this.chatsOnView) &&
        !this.chatsOnView.length;
      const isNoFiltersOrFoldersAndChatListNotEmpty =
        !this.hasAppliedFiltersOrActiveFolders && hasChatsOnView;
      const isUnderPerPage =
        this.chatsOnView.length < conversationsPerPage &&
        this.activeAssigneeTabCount < conversationsPerPage &&
        this.activeAssigneeTabCount > this.chatsOnView.length;

      if (isNoFiltersOrFoldersAndChatListNotEmpty && isUnderPerPage) {
        return 1;
      }
      return this.currentPage + 1;
    },
    pageTitle() {
      if (this.hasAppliedFilters) {
        return this.$t('CHAT_LIST.TAB_HEADING');
      }
      if (this.inbox.name) {
        return this.inbox.name;
      }
      if (this.activeTeam.name) {
        return this.activeTeam.name;
      }
      if (this.label) {
        return `#${this.label}`;
      }
      if (this.conversationType === 'mention') {
        return this.$t('CHAT_LIST.MENTION_HEADING');
      }
      if (this.conversationType === 'participating') {
        return this.$t('CONVERSATION_PARTICIPANTS.SIDEBAR_MENU_TITLE');
      }
      if (this.conversationType === 'unattended') {
        return this.$t('CHAT_LIST.UNATTENDED_HEADING');
      }
      if (this.hasActiveFolders) {
        return this.activeFolder.name;
      }
      return this.$t('CHAT_LIST.TAB_HEADING');
    },
    conversationList() {
      let conversationList = [];
      if (!this.hasAppliedFiltersOrActiveFolders) {
        const filters = this.conversationFilters;
        if (this.activeAssigneeTab === 'me') {
          conversationList = [...this.mineChatsList(filters)];
        } else if (this.activeAssigneeTab === 'unassigned') {
          conversationList = [...this.unAssignedChatsList(filters)];
        } else {
          conversationList = [...this.allChatList(filters)];
        }
      } else {
        conversationList = [...this.chatLists];
      }
      return conversationList;
    },
    activeFolder() {
      if (this.foldersId) {
        const activeView = this.folders.filter(
          view => view.id === Number(this.foldersId)
        );
        const [firstValue] = activeView;
        return firstValue;
      }
      return undefined;
    },
    activeFolderName() {
      return this.activeFolder?.name;
    },
    activeTeam() {
      if (this.teamId) {
        return this.$store.getters['teams/getTeam'](this.teamId);
      }
      return {};
    },
    allConversationsSelected() {
      return (
        this.conversationList.length === this.selectedConversations.length &&
        this.conversationList.every(el =>
          this.selectedConversations.includes(el.id)
        )
      );
    },
    uniqueInboxes() {
      return [...new Set(this.selectedInboxes)];
    },
  },
  watch: {
    teamId() {
      this.updateVirtualListProps('teamId', this.teamId);
    },
    activeTeam() {
      this.resetAndFetchData();
    },
    conversationInbox() {
      this.resetAndFetchData();
    },
    label() {
      this.resetAndFetchData();
      this.updateVirtualListProps('label', this.label);
    },
    conversationType() {
      this.resetAndFetchData();
      this.updateVirtualListProps('conversationType', this.conversationType);
    },
    activeFolder(newVal, oldVal) {
      if (newVal !== oldVal) {
        this.$store.dispatch(
          'customViews/setActiveConversationFolder',
          newVal || null
        );
      }
      this.resetAndFetchData();
      this.updateVirtualListProps('foldersId', this.foldersId);
    },
    chatLists() {
      this.chatsOnView = this.conversationList;
    },
    showAssigneeInConversationCard(newVal) {
      this.updateVirtualListProps('showAssignee', newVal);
    },
    conversationFilters(newVal, oldVal) {
      if (newVal !== oldVal) {
        this.$store.dispatch('updateChatListFilters', newVal);
      }
    },
  },
  mounted() {
    this.$store.dispatch('setChatListFilters', this.conversationFilters);
    this.setFiltersFromUISettings();
    this.$store.dispatch('setChatStatusFilter', this.activeStatus);
    this.$store.dispatch('setChatSortFilter', this.activeSortBy);
    this.resetAndFetchData();

    if (this.hasActiveFolders) {
      this.$store.dispatch('campaigns/get');
    }

    this.$refs.conversationDynamicScroller.$el.addEventListener(
      'scroll',
      this.handleScroll
    );

    emitter.on('fetch_conversation_stats', () => {
      this.$store.dispatch('conversationStats/get', this.conversationFilters);
    });
  },
  beforeUnmount() {
    this.$refs.conversationDynamicScroller.$el.removeEventListener(
      'scroll',
      this.handleScroll
    );
  },
  methods: {
    updateVirtualListProps(key, value) {
      this.virtualListExtraProps = {
        ...this.virtualListExtraProps,
        [key]: value,
      };
    },
    onApplyFilter(payload) {
      this.resetBulkActions();
      this.foldersQuery = filterQueryGenerator(payload);
      this.$store.dispatch('conversationPage/reset');
      this.$store.dispatch('emptyAllConversations');
      this.fetchFilteredConversations(payload);
    },
    onUpdateSavedFilter(payload, folderName) {
      const payloadData = {
        ...this.activeFolder,
        name: folderName,
        query: filterQueryGenerator(payload),
      };
      this.$store.dispatch('customViews/update', payloadData);
      this.closeAdvanceFiltersModal();
    },
    setFiltersFromUISettings() {
      const { conversations_filter_by: filterBy = {} } = this.uiSettings;
      const { status, order_by: orderBy } = filterBy;
      this.activeStatus = status || wootConstants.STATUS_TYPE.OPEN;
      this.activeSortBy =
        Object.keys(wootConstants.SORT_BY_TYPE).find(
          sortField => sortField === orderBy
        ) || wootConstants.SORT_BY_TYPE.LAST_ACTIVITY_AT_DESC;
    },
    onClickOpenAddFoldersModal() {
      this.showAddFoldersModal = true;
    },
    onCloseAddFoldersModal() {
      this.showAddFoldersModal = false;
    },
    onClickOpenDeleteFoldersModal() {
      this.showDeleteFoldersModal = true;
    },
    onCloseDeleteFoldersModal() {
      this.showDeleteFoldersModal = false;
    },
    onToggleAdvanceFiltersModal() {
      if (!this.hasAppliedFilters && !this.hasActiveFolders) {
        this.initializeExistingFilterToModal();
      }
      if (this.hasActiveFolders) {
        this.initializeFolderToFilterModal(this.activeFolder);
      }
      this.showAdvancedFilters = true;
    },
    closeAdvanceFiltersModal() {
      this.showAdvancedFilters = false;
      this.appliedFilter = [];
    },
    setParamsForEditFolderModal() {
      // Here we are setting the params for edit folder modal to show the existing values.

      // For agent, team, inboxes,and campaigns we get only the id's from the query.
      // So we are mapping the id's to the actual values.

      // For labels we get the name of the label from the query.
      // If we delete the label from the label list then we will not be able to show the label name.

      // For custom attributes we get only attribute key.
      // So we are mapping it to find the input type of the attribute to show in the edit folder modal.
      const params = {
        agents: this.agentList,
        teams: this.teamsList,
        inboxes: this.inboxesList,
        labels: this.labels,
        campaigns: this.campaigns,
        languages: languages,
        countries: countries,
        filterTypes: advancedFilterTypes,
        allCustomAttributes: this.$store.getters[
          'attributes/getAttributesByModel'
        ]('conversation_attribute'),
      };
      return params;
    },
    initializeFolderToFilterModal(activeFolder) {
      // Here we are setting the params for edit folder modal.
      //  To show the existing values. when we click on edit folder button.

      // Here we get the query from the active folder.
      // And we are mapping the query to the actual values.
      // To show in the edit folder modal by the help of generateValuesForEditCustomViews helper.
      const query = activeFolder?.query?.payload;
      if (!Array.isArray(query)) return;

      this.appliedFilter.push(
        ...query.map(filter => ({
          attribute_key: filter.attribute_key,
          attribute_model: filter.attribute_model,
          filter_operator: filter.filter_operator,
          values: Array.isArray(filter.values)
            ? generateValuesForEditCustomViews(
                filter,
                this.setParamsForEditFolderModal()
              )
            : [],
          query_operator: filter.query_operator,
          custom_attribute_type: filter.custom_attribute_type,
        }))
      );
    },
    resetAndFetchData() {
      this.appliedFilter = [];
      this.resetBulkActions();
      this.$store.dispatch('conversationPage/reset');
      this.$store.dispatch('emptyAllConversations');
      this.$store.dispatch('clearConversationFilters');
      if (this.hasActiveFolders) {
        const payload = this.activeFolder.query;
        this.fetchSavedFilteredConversations(payload);
      }
      if (this.foldersId) {
        return;
      }
      this.fetchConversations();
    },
    fetchConversations() {
      this.$store.dispatch('updateChatListFilters', this.conversationFilters);
      this.$store
        .dispatch('fetchAllConversations')
        .then(this.emitConversationLoaded);
    },
    loadMoreConversations() {
      if (this.hasCurrentPageEndReached || this.chatListLoading) {
        return;
      }

      // Increment the current page
      this.$store.commit('conversationPage/setCurrentPage', {
        filter: this.currentPageFilterKey,
        page: this.currentFiltersPage + 1,
      });

      if (!this.hasAppliedFiltersOrActiveFolders) {
        this.fetchConversations();
      } else if (this.hasActiveFolders) {
        const payload = this.activeFolder.query;
        this.fetchSavedFilteredConversations(payload);
      } else if (this.hasAppliedFilters) {
        this.fetchFilteredConversations(this.appliedFilters);
      }
    },

    // Add a method to handle scroll events
    handleScroll() {
      const scroller = this.$refs.conversationDynamicScroller;
      if (scroller && scroller.hasScrollbar) {
        const { scrollTop, scrollHeight, clientHeight } = scroller.$el;
        if (scrollHeight - (scrollTop + clientHeight) < 100) {
          this.loadMoreConversations();
        }
      }
    },
    fetchFilteredConversations(payload) {
      let page = this.currentFiltersPage + 1;
      this.$store
        .dispatch('fetchFilteredConversations', {
          queryData: filterQueryGenerator(payload),
          page,
        })
        .then(this.emitConversationLoaded);
      this.showAdvancedFilters = false;
    },
    fetchSavedFilteredConversations(payload) {
      let page = this.currentFiltersPage + 1;
      this.$store
        .dispatch('fetchFilteredConversations', {
          queryData: payload,
          page,
        })
        .then(this.emitConversationLoaded);
    },
    updateAssigneeTab(selectedTab) {
      if (this.activeAssigneeTab !== selectedTab) {
        this.resetBulkActions();
        emitter.emit('clearSearchInput');
        this.activeAssigneeTab = selectedTab;
        if (!this.currentPage) {
          this.fetchConversations();
        }
      }
    },
    emitConversationLoaded() {
      this.$emit('conversationLoad');
      this.$nextTick(() => {
        // Addressing a known issue in the virtual list library where dynamically added items
        // might not render correctly. This workaround involves a slight manual adjustment
        // to the scroll position, triggering the list to refresh its rendering.
        const virtualList = this.$refs.conversationVirtualList;
        const scrollToOffset = virtualList?.scrollToOffset;
        const currentOffset = virtualList?.getOffset() || 0;
        if (scrollToOffset) {
          scrollToOffset(currentOffset + 1);
        }
      });
    },
    resetBulkActions() {
      this.$store.dispatch('bulkActions/clearSelectedConversationIds');
      this.selectedInboxes = [];
    },
    onBasicFilterChange(value, type) {
      if (type === 'status') {
        this.activeStatus = value;
      } else {
        this.activeSortBy = value;
      }
      this.resetAndFetchData();
    },
    openLastSavedItemInFolder() {
      const lastItemOfFolder = this.folders[this.folders.length - 1];
      const lastItemId = lastItemOfFolder.id;
      this.$router.push({
        name: 'folder_conversations',
        params: { id: lastItemId },
      });
    },
    openLastItemAfterDeleteInFolder() {
      if (this.folders.length > 0) {
        this.openLastSavedItemInFolder();
      } else {
        this.$router.push({ name: 'home' });
        this.fetchConversations();
      }
    },
    isConversationSelected(id) {
      return this.selectedConversations.includes(id);
    },
    selectConversation(conversationId, inboxId) {
      this.$store.dispatch(
        'bulkActions/setSelectedConversationIds',
        conversationId
      );
      this.selectedInboxes.push(inboxId);
    },
    deSelectConversation(conversationId, inboxId) {
      this.$store.dispatch(
        'bulkActions/removeSelectedConversationIds',
        conversationId
      );
      this.selectedInboxes = this.selectedInboxes.filter(
        item => item !== inboxId
      );
    },
    selectAllConversations(check) {
      if (check) {
        this.$store.dispatch(
          'bulkActions/setSelectedConversationIds',
          this.conversationList.map(item => item.id)
        );
        this.selectedInboxes = this.conversationList.map(item => item.inbox_id);
      } else {
        this.resetBulkActions();
      }
    },
    // Same method used in context menu, conversationId being passed from there.
    async onAssignAgent(agent, conversationId = null) {
      try {
        await this.$store.dispatch('bulkActions/process', {
          type: 'Conversation',
          ids: conversationId || this.selectedConversations,
          fields: {
            assignee_id: agent.id,
          },
        });
        this.$store.dispatch('bulkActions/clearSelectedConversationIds');
        if (conversationId) {
          useAlert(
            this.$t(
              'CONVERSATION.CARD_CONTEXT_MENU.API.AGENT_ASSIGNMENT.SUCCESFUL',
              {
                agentName: agent.name,
                conversationId,
              }
            )
          );
        } else {
          useAlert(this.$t('BULK_ACTION.ASSIGN_SUCCESFUL'));
        }
      } catch (err) {
        useAlert(this.$t('BULK_ACTION.ASSIGN_FAILED'));
      }
    },
    async assignPriority(priority, conversationId = null) {
      this.$store.dispatch('setCurrentChatPriority', {
        priority,
        conversationId,
      });
      this.$store
        .dispatch('assignPriority', { conversationId, priority })
        .then(() => {
          this.$track(CONVERSATION_EVENTS.CHANGE_PRIORITY, {
            newValue: priority,
            from: 'Context menu',
          });
          useAlert(
            this.$t('CONVERSATION.PRIORITY.CHANGE_PRIORITY.SUCCESSFUL', {
              priority,
              conversationId,
            })
          );
        });
    },
    async markAsUnread(conversationId) {
      try {
        await this.$store.dispatch('markMessagesUnread', {
          id: conversationId,
        });
        const {
          params: { accountId, inbox_id: inboxId, label, teamId },
          name,
        } = this.$route;
        let conversationType = '';
        if (isOnMentionsView({ route: { name } })) {
          conversationType = 'mention';
        } else if (isOnUnattendedView({ route: { name } })) {
          conversationType = 'unattended';
        }
        this.$router.push(
          conversationListPageURL({
            accountId,
            conversationType: conversationType,
            customViewId: this.foldersId,
            inboxId,
            label,
            teamId,
          })
        );
      } catch (error) {
        // Ignore error
      }
    },
    async onAssignTeam(team, conversationId = null) {
      try {
        await this.$store.dispatch('assignTeam', {
          conversationId,
          teamId: team.id,
        });
        useAlert(
          this.$t(
            'CONVERSATION.CARD_CONTEXT_MENU.API.TEAM_ASSIGNMENT.SUCCESFUL',
            {
              team: team.name,
              conversationId,
            }
          )
        );
      } catch (error) {
        useAlert(
          this.$t('CONVERSATION.CARD_CONTEXT_MENU.API.TEAM_ASSIGNMENT.FAILED')
        );
      }
    },
    // Same method used in context menu, conversationId being passed from there.
    async onAssignLabels(labels, conversationId = null) {
      try {
        await this.$store.dispatch('bulkActions/process', {
          type: 'Conversation',
          ids: conversationId || this.selectedConversations,
          labels: {
            add: labels,
          },
        });
        this.$store.dispatch('bulkActions/clearSelectedConversationIds');
        if (conversationId) {
          useAlert(
            this.$t(
              'CONVERSATION.CARD_CONTEXT_MENU.API.LABEL_ASSIGNMENT.SUCCESFUL',
              {
                labelName: labels[0],
                conversationId,
              }
            )
          );
        } else {
          useAlert(this.$t('BULK_ACTION.LABELS.ASSIGN_SUCCESFUL'));
        }
      } catch (err) {
        useAlert(this.$t('BULK_ACTION.LABELS.ASSIGN_FAILED'));
      }
    },
    async onAssignTeamsForBulk(team) {
      try {
        await this.$store.dispatch('bulkActions/process', {
          type: 'Conversation',
          ids: this.selectedConversations,
          fields: {
            team_id: team.id,
          },
        });
        this.$store.dispatch('bulkActions/clearSelectedConversationIds');
        useAlert(this.$t('BULK_ACTION.TEAMS.ASSIGN_SUCCESFUL'));
      } catch (err) {
        useAlert(this.$t('BULK_ACTION.TEAMS.ASSIGN_FAILED'));
      }
    },
    async onUpdateConversations(status, snoozedUntil) {
      try {
        await this.$store.dispatch('bulkActions/process', {
          type: 'Conversation',
          ids: this.selectedConversations,
          fields: {
            status,
          },
          snoozed_until: snoozedUntil,
        });
        this.$store.dispatch('bulkActions/clearSelectedConversationIds');
        useAlert(this.$t('BULK_ACTION.UPDATE.UPDATE_SUCCESFUL'));
      } catch (err) {
        useAlert(this.$t('BULK_ACTION.UPDATE.UPDATE_FAILED'));
      }
    },
    toggleConversationStatus(conversationId, status, snoozedUntil) {
      this.$store
        .dispatch('toggleStatus', {
          conversationId,
          status,
          snoozedUntil,
        })
        .then(() => {
          useAlert(this.$t('CONVERSATION.CHANGE_STATUS'));
          this.isLoading = false;
        });
    },
    allSelectedConversationsStatus(status) {
      if (!this.selectedConversations.length) return false;
      return this.selectedConversations.every(item => {
        return this.$store.getters.getConversationById(item)?.status === status;
      });
    },
    onContextMenuToggle(state) {
      this.isContextMenuOpen = state;
    },
    initializeExistingFilterToModal() {
      const statusFilter = this.initializeStatusAndAssigneeFilterToModal(
        this.activeStatus,
        this.currentUserDetails,
        this.activeAssigneeTab
      );
      if (statusFilter) {
        this.appliedFilter.push(statusFilter);
      }

      const otherFilters = this.initializeInboxTeamAndLabelFilterToModal(
        this.conversationInbox,
        this.inbox,
        this.teamId,
        this.activeTeam,
        this.label
      );
      this.appliedFilter.push(...otherFilters);
    },
  },
};
</script>

<template>
  <div
    class="flex flex-col flex-shrink-0 overflow-hidden border-r conversations-list-wrap rtl:border-r-0 rtl:border-l border-slate-50 dark:border-slate-800/50"
    :class="[
      { hidden: !showConversationList },
      isOnExpandedLayout ? 'basis-full' : 'flex-basis-clamp',
    ]"
  >
    <slot />
    <ChatListHeader
      :page-title="pageTitle"
      :has-applied-filters="hasAppliedFilters"
      :has-active-folders="hasActiveFolders"
      :active-status="activeStatus"
      @addFolders="onClickOpenAddFoldersModal"
      @deleteFolders="onClickOpenDeleteFoldersModal"
      @filtersModal="onToggleAdvanceFiltersModal"
      @resetFilters="resetAndFetchData"
      @basicFilterChange="onBasicFilterChange"
    />

    <AddCustomViews
      v-if="showAddFoldersModal"
      :custom-views-query="foldersQuery"
      :open-last-saved-item="openLastSavedItemInFolder"
      @close="onCloseAddFoldersModal"
    />

    <DeleteCustomViews
      v-if="showDeleteFoldersModal"
      :show-delete-popup.sync="showDeleteFoldersModal"
      :active-custom-view="activeFolder"
      :custom-views-id="foldersId"
      :open-last-item-after-delete="openLastItemAfterDeleteInFolder"
      @close="onCloseDeleteFoldersModal"
    />

    <ChatTypeTabs
      v-if="!hasAppliedFiltersOrActiveFolders"
      :items="assigneeTabItems"
      :active-tab="activeAssigneeTab"
      @chatTabChange="updateAssigneeTab"
    />

    <p
      v-if="!chatListLoading && !conversationList.length"
      class="flex items-center justify-center p-4 overflow-auto"
    >
      {{ $t('CHAT_LIST.LIST.404') }}
    </p>
    <ConversationBulkActions
      v-if="selectedConversations.length"
      :conversations="selectedConversations"
      :all-conversations-selected="allConversationsSelected"
      :selected-inboxes="uniqueInboxes"
      :show-open-action="allSelectedConversationsStatus('open')"
      :show-resolved-action="allSelectedConversationsStatus('resolved')"
      :show-snoozed-action="allSelectedConversationsStatus('snoozed')"
      @selectAllConversations="selectAllConversations"
      @assignAgent="onAssignAgent"
      @updateConversations="onUpdateConversations"
      @assignLabels="onAssignLabels"
      @assignTeam="onAssignTeamsForBulk"
    />
    <div
      ref="conversationListRef"
      class="flex-1 conversations-list"
      :class="{ 'overflow-hidden': isContextMenuOpen }"
    >
      <DynamicScroller
        ref="conversationDynamicScroller"
        :items="conversationList"
        :min-item-size="64"
        class="w-full h-full overflow-auto"
        key-field="id"
        page-mode
      >
        <template #default="{ item, index, active }">
          <DynamicScrollerItem
            :item="item"
            :active="active"
            :data-index="index"
            :size-dependencies="[item.content]"
          >
            <ConversationItem
              :source="item"
              :label="label"
              :team-id="teamId"
              :folders-id="foldersId"
              :conversation-type="conversationType"
              :show-assignee="showAssigneeInConversationCard"
              @selectConversation="selectConversation"
              @deSelectConversation="deSelectConversation"
            />
          </DynamicScrollerItem>
        </template>
        <template #after>
          <div v-if="chatListLoading" class="text-center">
            <span class="mt-4 mb-4 spinner" />
          </div>
          <p
            v-if="showEndOfListMessage"
            class="p-4 text-center text-slate-400 dark:text-slate-300"
          >
            {{ $t('CHAT_LIST.EOF') }}
          </p>
        </template>
      </DynamicScroller>
    </div>
    <woot-modal
      :show.sync="showAdvancedFilters"
      :on-close="closeAdvanceFiltersModal"
      size="medium"
    >
      <ConversationAdvancedFilter
        v-if="showAdvancedFilters"
        :initial-filter-types="advancedFilterTypes"
        :initial-applied-filters="appliedFilter"
        :active-folder-name="activeFolderName"
        :on-close="closeAdvanceFiltersModal"
        :is-folder-view="hasActiveFolders"
        @applyFilter="onApplyFilter"
        @updateFolder="onUpdateSavedFilter"
      />
    </woot-modal>
  </div>
</template>

<style scoped>
@tailwind components;
@layer components {
  .flex-basis-clamp {
    flex-basis: clamp(20rem, 4vw + 21.25rem, 27.5rem);
  }
}
</style>

<style scoped lang="scss">
.conversations-list {
  @apply overflow-hidden hover:overflow-y-auto;
}
</style><|MERGE_RESOLUTION|>--- conflicted
+++ resolved
@@ -4,14 +4,10 @@
 import { useUISettings } from 'dashboard/composables/useUISettings';
 import { useAlert } from 'dashboard/composables';
 import { useKeyboardEvents } from 'dashboard/composables/useKeyboardEvents';
-<<<<<<< HEAD
 // import VirtualList from 'vue-virtual-scroll-list';
 // [VITE] Todo: There's a bug with the sizing of the elements, we need to fix that
 import { DynamicScroller, DynamicScrollerItem } from 'vue-virtual-scroller';
-=======
 import { useFilter } from 'shared/composables/useFilter';
-import VirtualList from 'vue-virtual-scroll-list';
->>>>>>> 098825c1
 
 import ChatListHeader from './ChatListHeader.vue';
 import ConversationAdvancedFilter from './widgets/conversation/ConversationAdvancedFilter.vue';
@@ -165,13 +161,10 @@
     return {
       uiSettings,
       conversationListRef,
-<<<<<<< HEAD
       conversationDynamicScroller,
-=======
       setFilterAttributes,
       initializeStatusAndAssigneeFilterToModal,
       initializeInboxTeamAndLabelFilterToModal,
->>>>>>> 098825c1
     };
   },
   data() {
