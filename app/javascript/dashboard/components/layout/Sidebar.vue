--- conflicted
+++ resolved
@@ -1,73 +1,4 @@
 <template>
-<<<<<<< HEAD
-  <aside class="sidebar animated shrink columns">
-    <div class="logo">
-      <router-link :to="dashboardPath" replace>
-        <img :src="globalConfig.logo" :alt="globalConfig.installationName" />
-      </router-link>
-    </div>
-
-    <div class="main-nav">
-      <transition-group name="menu-list" tag="ul" class="menu vertical">
-        <sidebar-item
-          v-for="item in accessibleMenuItems"
-          :key="item.toState"
-          :menu-item="item"
-        />
-        <sidebar-item
-          v-if="shouldShowTeams"
-          :key="teamSection.toState"
-          :menu-item="teamSection"
-        />
-        <sidebar-item
-          v-if="shouldShowSidebarItem"
-          :key="inboxSection.toState"
-          :menu-item="inboxSection"
-        />
-        <sidebar-item
-          v-if="shouldShowSidebarItem"
-          :key="labelSection.toState"
-          :menu-item="labelSection"
-          @add-label="showAddLabelPopup"
-        />
-        <sidebar-item
-          v-if="showShowContactSideMenu"
-          :key="contactLabelSection.key"
-          :menu-item="contactLabelSection"
-          @add-label="showAddLabelPopup"
-        />
-      </transition-group>
-    </div>
-
-    <transition name="fade" mode="out-in">
-      <billing-status-bar
-        v-if="shouldShowStatusBox"
-        :message="trialMessage"
-        :button-text="$t('APP_GLOBAL.TRAIL_BUTTON')"
-        :button-route="billingRoute"
-        :type="statusBarClass"
-        :show-button="isAdmin"
-      />
-    </transition>
-
-    <div class="bottom-nav">
-      <availability-status />
-    </div>
-
-    <div class="bottom-nav app-context-menu" @click="toggleOptions">
-      <agent-details @show-options="toggleOptions" />
-      <notification-bell />
-      <span class="current-user--options icon ion-android-more-vertical" />
-      <options-menu
-        :show="showOptionsMenu"
-        @toggle-accounts="toggleAccountModal"
-        @show-support-chat-window="toggleSupportChatWindow"
-        @key-shortcut-modal="toggleKeyShortcutModal"
-        @close="toggleOptions"
-      />
-    </div>
-
-=======
   <aside class="woot-sidebar">
     <primary-sidebar
       :logo-source="globalConfig.logo"
@@ -87,7 +18,6 @@
       :current-role="currentRole"
       @add-label="showAddLabelPopup"
     />
->>>>>>> 3e8ae386
     <woot-key-shortcut-modal
       v-if="showShortcutModal"
       @close="closeKeyShortcutModal"
@@ -112,15 +42,7 @@
 import { mapGetters } from 'vuex';
 
 import adminMixin from '../../mixins/isAdmin';
-<<<<<<< HEAD
-import SidebarItem from './SidebarItem';
-import BillingStatusBar from '../widgets/BillingStatusBar';
-import AvailabilityStatus from './AvailabilityStatus';
-import { frontendURL } from '../../helper/URLHelper';
-import { getSidebarItems } from '../../i18n/default-sidebar';
-=======
 import { getSidebarItems } from './config/default-sidebar';
->>>>>>> 3e8ae386
 import alertMixin from 'shared/mixins/alertMixin';
 
 import AccountSelector from './sidebarComponents/AccountSelector.vue';
@@ -142,15 +64,6 @@
 
 export default {
   components: {
-<<<<<<< HEAD
-    AgentDetails,
-    SidebarItem,
-    AvailabilityStatus,
-    BillingStatusBar,
-    NotificationBell,
-    OptionsMenu,
-=======
->>>>>>> 3e8ae386
     AccountSelector,
     AddAccountModal,
     AddLabelModal,
@@ -182,111 +95,11 @@
     sideMenuConfig() {
       return getSidebarItems(this.accountId);
     },
-<<<<<<< HEAD
-    accessibleMenuItems() {
-      // get all keys in menuGroup
-      const groupKey = Object.keys(this.sidemenuItems);
-
-      let menuItems = [];
-      // Iterate over menuGroup to find the correct group
-      for (let i = 0; i < groupKey.length; i += 1) {
-        const groupItem = this.sidemenuItems[groupKey[i]];
-        // Check if current route is included
-        const isRouteIncluded = groupItem.routes.includes(this.currentRoute);
-        if (isRouteIncluded) {
-          menuItems = Object.values(groupItem.menuItems);
-        }
-      }
-
-      return this.filterMenuItemsByRole(menuItems);
-    },
-    currentRoute() {
-      return this.$store.state.route.name;
-    },
-    shouldShowSidebarItem() {
-      return this.sidemenuItems.common.routes.includes(this.currentRoute);
-    },
-    showShowContactSideMenu() {
-      return this.sidemenuItems.contacts.routes.includes(this.currentRoute);
-    },
-    shouldShowTeams() {
-      return this.shouldShowSidebarItem && this.teams.length;
-    },
-    billingRoute() {
-      return frontendURL(`accounts/${this.accountId}/settings/billing`);
-    },
-    inboxSection() {
-      return {
-        icon: 'ion-folder',
-        label: 'INBOXES',
-        hasSubMenu: true,
-        newLink: true,
-        key: 'inbox',
-        cssClass: 'menu-title align-justify',
-        toState: frontendURL(`accounts/${this.accountId}/settings/inboxes`),
-        toStateName: 'settings_inbox_list',
-        newLinkRouteName: 'settings_inbox_new',
-        children: this.inboxes.map(inbox => ({
-          id: inbox.id,
-          label: inbox.name,
-          toState: frontendURL(`accounts/${this.accountId}/inbox/${inbox.id}`),
-          type: inbox.channel_type,
-          phoneNumber: inbox.phone_number,
-        })),
-      };
-    },
-    labelSection() {
-      return {
-        icon: 'ion-pound',
-        label: 'LABELS',
-        hasSubMenu: true,
-        newLink: true,
-        key: 'label',
-        cssClass: 'menu-title align-justify',
-        toState: frontendURL(`accounts/${this.accountId}/settings/labels`),
-        toStateName: 'labels_list',
-        showModalForNewItem: true,
-        modalName: 'AddLabel',
-        children: this.accountLabels.map(label => ({
-          id: label.id,
-          label: label.title,
-          color: label.color,
-          truncateLabel: true,
-          toState: frontendURL(
-            `accounts/${this.accountId}/label/${label.title}`
-          ),
-        })),
-      };
-    },
-    contactLabelSection() {
-      return {
-        icon: 'ion-pound',
-        label: 'TAGGED_WITH',
-        hasSubMenu: true,
-        key: 'label',
-        newLink: false,
-        cssClass: 'menu-title align-justify',
-        toState: frontendURL(`accounts/${this.accountId}/settings/labels`),
-        toStateName: 'labels_list',
-        showModalForNewItem: true,
-        modalName: 'AddLabel',
-        children: this.accountLabels.map(label => ({
-          id: label.id,
-          label: label.title,
-          color: label.color,
-          truncateLabel: true,
-          toState: frontendURL(
-            `accounts/${this.accountId}/labels/${label.title}/contacts`
-          ),
-        })),
-      };
-=======
     primaryMenuItems() {
       const menuItems = this.sideMenuConfig.primaryMenu;
       return menuItems.filter(menuItem =>
         menuItem.roles.includes(this.currentRole)
       );
->>>>>>> 3e8ae386
     },
     activeSecondaryMenu() {
       const { secondaryMenu } = this.sideMenuConfig;
@@ -304,21 +117,6 @@
           menuItem => menuItem.key === this.activeSecondaryMenu.parentNav
         ) || {};
       return activePrimaryMenu;
-    },
-    shouldShowStatusBox() {
-      return true;
-    },
-    statusBarClass() {
-      // if ('trial') {
-      //   return 'warning';
-      // }
-      // if ('cancelled') {
-      //   return 'danger';
-      // }
-      return 'warning';
-    },
-    trialMessage() {
-      return `21 ${this.$t('APP_GLOBAL.TRIAL_MESSAGE')}`;
     },
   },
   mounted() {
