--- conflicted
+++ resolved
@@ -45,32 +45,12 @@
       </transition-group>
     </div>
 
-<<<<<<< HEAD
-=======
-    <div class="bottom-nav">
-      <availability-status />
-    </div>
-
-    <div class="bottom-nav app-context-menu" @click="toggleOptions">
-      <agent-details @show-options="toggleOptions" />
-      <notification-bell />
-      <span class="current-user--options icon ion-android-more-vertical" />
-      <options-menu
-        :show="showOptionsMenu"
-        @toggle-accounts="toggleAccountModal"
-        @show-support-chat-window="toggleSupportChatWindow"
-        @key-shortcut-modal="toggleKeyShortcutModal"
-        @close="toggleOptions"
-      />
-    </div>
-
-    <woot-key-shortcut-modal
+   <woot-key-shortcut-modal
       v-if="showShortcutModal"
       @close="closeKeyShortcutModal"
       @clickaway="closeKeyShortcutModal"
     />
 
->>>>>>> 8c192559
     <account-selector
       :show-account-modal="showAccountModal"
       @close-account-modal="toggleAccountModal"
@@ -100,9 +80,7 @@
 import AccountSelector from './sidebarComponents/AccountSelector.vue';
 import AddAccountModal from './sidebarComponents/AddAccountModal.vue';
 import AddLabelModal from '../../routes/dashboard/settings/labels/AddLabel';
-<<<<<<< HEAD
 import PrimarySidebar from 'dashboard/modules/sidebar/components/Primary';
-=======
 import WootKeyShortcutModal from 'components/widgets/modal/WootKeyShortcutModal';
 import {
   hasPressedAltAndCKey,
@@ -114,7 +92,6 @@
 } from 'shared/helpers/KeyboardHelpers';
 import eventListenerMixins from 'shared/mixins/eventListenerMixins';
 import router from '../../routes';
->>>>>>> 8c192559
 
 export default {
   components: {
@@ -122,11 +99,8 @@
     AccountSelector,
     AddAccountModal,
     AddLabelModal,
-<<<<<<< HEAD
     PrimarySidebar,
-=======
     WootKeyShortcutModal,
->>>>>>> 8c192559
   },
   mixins: [adminMixin, alertMixin, eventListenerMixins],
   data() {
