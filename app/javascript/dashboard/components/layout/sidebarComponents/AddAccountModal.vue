--- conflicted
+++ resolved
@@ -1,56 +1,3 @@
-<<<<<<< HEAD
-<template>
-  <woot-modal
-    :show="show"
-    :on-close="() => $emit('close-account-create-modal')"
-  >
-    <div class="flex flex-col h-auto overflow-auto">
-      <woot-modal-header
-        :header-title="$t('CREATE_ACCOUNT.NEW_ACCOUNT')"
-        :header-content="$t('CREATE_ACCOUNT.SELECTOR_SUBTITLE')"
-      />
-      <div v-if="!hasAccounts" class="mx-8 mt-6 mb-0 text-sm">
-        <div class="flex items-center rounded-md alert">
-          <div class="ml-1 mr-3">
-            <fluent-icon icon="warning" />
-          </div>
-          {{ $t('CREATE_ACCOUNT.NO_ACCOUNT_WARNING') }}
-        </div>
-      </div>
-
-      <form class="flex flex-col w-full" @submit.prevent="addAccount">
-        <div class="w-full">
-          <label :class="{ error: v$.accountName.$error }">
-            {{ $t('CREATE_ACCOUNT.FORM.NAME.LABEL') }}
-            <input
-              v-model.trim="accountName"
-              type="text"
-              :placeholder="$t('CREATE_ACCOUNT.FORM.NAME.PLACEHOLDER')"
-              @input="v$.accountName.$touch"
-            />
-          </label>
-        </div>
-        <div class="w-full">
-          <div class="w-full">
-            <woot-submit-button
-              :disabled="
-                v$.accountName.$invalid ||
-                v$.accountName.$invalid ||
-                uiFlags.isCreating
-              "
-              :button-text="$t('CREATE_ACCOUNT.FORM.SUBMIT')"
-              :loading="uiFlags.isCreating"
-              button-class="large expanded"
-            />
-          </div>
-        </div>
-      </form>
-    </div>
-  </woot-modal>
-</template>
-
-=======
->>>>>>> b4b30833
 <script>
 import { required, minLength } from '@vuelidate/validators';
 import { mapGetters } from 'vuex';
