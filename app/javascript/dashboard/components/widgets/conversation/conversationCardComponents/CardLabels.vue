<script setup>
import { ref, computed, watch, onMounted, nextTick, useSlots } from 'vue';
import { useMapGetter } from 'dashboard/composables/store';

<<<<<<< HEAD
export default {
  props: {
    conversationId: {
      type: [String, Number],
      required: true,
    },
    conversationLabels: {
      type: Array,
      required: true,
    },
=======
const props = defineProps({
  conversationLabels: {
    type: Array,
    required: true,
>>>>>>> b52950ba
  },
});

const slots = useSlots();
const accountLabels = useMapGetter('labels/getLabels');

<<<<<<< HEAD
    return {
      activeLabels,
    };
  },
  data() {
    return {
      showAllLabels: false,
      showExpandLabelButton: false,
      labelPosition: -1,
    };
  },
  watch: {
    activeLabels: {
      handler() {
        this.$nextTick(() => {
          this.computeVisibleLabelPosition();
        });
      },
      deep: true,
    },
  },
  mounted() {
    // the problem here is that there is a certain amount of delay between the conversation
    // card being mounted and the resize event eventually being triggered
    // This means we need to run the function immediately after the component is mounted
    // Happens especially when used in a virtual list.
    // We can make the first trigger, a standard part of the directive, in case
    // we face this issue again
    this.$nextTick(() => this.computeVisibleLabelPosition());
  },
  methods: {
    onShowLabels(e) {
      e.stopPropagation();
      this.showAllLabels = !this.showAllLabels;
      this.$nextTick(() => this.computeVisibleLabelPosition());
    },
    getWidth(el) {
      let width = el.offsetWidth;
      if (width === 0) {
        // Sometimes the last label width is not calculated correctly
        // Despite trying to use multiple nextTicks, it still doesn't work
        // So we calculate the width based on the text length assuming each character is 6px
        // This is hacky, but it works
        // [TODO] Fix this later
        width = el.innerText.length * 6;
      }

      return width;
    },
    computeVisibleLabelPosition() {
      const beforeSlot = this.$slots.before ? 100 : 0;
      const labelContainer = this.$refs.labelContainer;
      if (!labelContainer) return;

      const labels = Array.from(labelContainer.querySelectorAll('.label'));
      let labelOffset = 0;
      this.showExpandLabelButton = false;
      labels.forEach((label, index) => {
        labelOffset += this.getWidth(label) + 8;
        if (labelOffset < labelContainer.clientWidth - 16 - beforeSlot) {
          this.labelPosition = index;
        } else {
          this.showExpandLabelButton = labels.length > 1;
        }
      });
    },
  },
=======
const activeLabels = computed(() => {
  return accountLabels.value.filter(({ title }) =>
    props.conversationLabels.includes(title)
  );
});

const showAllLabels = ref(false);
const showExpandLabelButton = ref(false);
const labelPosition = ref(-1);
const labelContainer = ref(null);

const computeVisibleLabelPosition = () => {
  const beforeSlot = slots.before ? 100 : 0;
  if (!labelContainer.value) {
    return;
  }

  const labels = Array.from(labelContainer.value.querySelectorAll('.label'));
  let labelOffset = 0;
  showExpandLabelButton.value = false;
  labels.forEach((label, index) => {
    labelOffset += label.offsetWidth + 8;

    if (labelOffset < labelContainer.value.clientWidth - beforeSlot) {
      labelPosition.value = index;
    } else {
      showExpandLabelButton.value = labels.length > 1;
    }
  });
};

watch(activeLabels, () => {
  nextTick(() => computeVisibleLabelPosition());
});

onMounted(() => {
  computeVisibleLabelPosition();
});

const onShowLabels = e => {
  e.stopPropagation();
  showAllLabels.value = !showAllLabels.value;
  nextTick(() => computeVisibleLabelPosition());
>>>>>>> b52950ba
};
</script>

<template>
<<<<<<< HEAD
  <div>
    <div v-if="activeLabels.length || $slots.before">
      <div
        ref="labelContainer"
        v-resize="computeVisibleLabelPosition"
        class="flex items-end flex-shrink min-w-0 gap-y-1"
        :class="{ 'h-auto overflow-visible flex-row flex-wrap': showAllLabels }"
      >
        <slot name="before" />
        <woot-label
          v-for="(label, index) in activeLabels"
          :key="label ? label.id : index"
          :title="label.title"
          :description="label.description"
          :color="label.color"
          variant="smooth"
          :data-label-idx="index"
          :data-label-max="labelPosition"
          class="!mb-0 max-w-[calc(100%-0.5rem)]"
          small
          :class="{ hidden: !showAllLabels && index > labelPosition }"
        />
        <woot-button
          v-if="showExpandLabelButton"
          :title="
            showAllLabels
              ? $t('CONVERSATION.CARD.HIDE_LABELS')
              : $t('CONVERSATION.CARD.SHOW_LABELS')
          "
          class="sticky right-0 flex-shrink-0 mr-6 show-more--button rtl:rotate-180"
          color-scheme="secondary"
          variant="hollow"
          :icon="showAllLabels ? 'chevron-left' : 'chevron-right'"
          size="tiny"
          @click="onShowLabels"
        />
      </div>
=======
  <div ref="labelContainer" v-resize="computeVisibleLabelPosition">
    <div
      v-if="activeLabels.length || $slots.before"
      class="flex items-end flex-shrink min-w-0 gap-y-1"
      :class="{ 'h-auto overflow-visible flex-row flex-wrap': showAllLabels }"
    >
      <slot name="before" />
      <woot-label
        v-for="(label, index) in activeLabels"
        :key="label ? label.id : index"
        :title="label.title"
        :description="label.description"
        :color="label.color"
        variant="smooth"
        class="!mb-0 max-w-[calc(100%-0.5rem)]"
        small
        :class="{
          'invisible absolute': !showAllLabels && index > labelPosition,
        }"
      />
      <woot-button
        v-if="showExpandLabelButton"
        :title="
          showAllLabels
            ? $t('CONVERSATION.CARD.HIDE_LABELS')
            : $t('CONVERSATION.CARD.SHOW_LABELS')
        "
        class="sticky right-0 flex-shrink-0 mr-6 show-more--button rtl:rotate-180"
        color-scheme="secondary"
        variant="hollow"
        :icon="showAllLabels ? 'chevron-left' : 'chevron-right'"
        size="tiny"
        @click="onShowLabels"
      />
>>>>>>> b52950ba
    </div>
  </div>
</template>

<style lang="scss" scoped>
.show-more--button {
  @apply h-5;
  &.secondary:focus {
    @apply text-slate-700 dark:text-slate-200 border-slate-300 dark:border-slate-700;
  }
}

.labels-wrap {
  .secondary {
    @apply border border-solid border-slate-100 dark:border-slate-700;
  }
}
</style><|MERGE_RESOLUTION|>--- conflicted
+++ resolved
@@ -2,98 +2,16 @@
 import { ref, computed, watch, onMounted, nextTick, useSlots } from 'vue';
 import { useMapGetter } from 'dashboard/composables/store';
 
-<<<<<<< HEAD
-export default {
-  props: {
-    conversationId: {
-      type: [String, Number],
-      required: true,
-    },
-    conversationLabels: {
-      type: Array,
-      required: true,
-    },
-=======
 const props = defineProps({
   conversationLabels: {
     type: Array,
     required: true,
->>>>>>> b52950ba
   },
 });
 
 const slots = useSlots();
 const accountLabels = useMapGetter('labels/getLabels');
 
-<<<<<<< HEAD
-    return {
-      activeLabels,
-    };
-  },
-  data() {
-    return {
-      showAllLabels: false,
-      showExpandLabelButton: false,
-      labelPosition: -1,
-    };
-  },
-  watch: {
-    activeLabels: {
-      handler() {
-        this.$nextTick(() => {
-          this.computeVisibleLabelPosition();
-        });
-      },
-      deep: true,
-    },
-  },
-  mounted() {
-    // the problem here is that there is a certain amount of delay between the conversation
-    // card being mounted and the resize event eventually being triggered
-    // This means we need to run the function immediately after the component is mounted
-    // Happens especially when used in a virtual list.
-    // We can make the first trigger, a standard part of the directive, in case
-    // we face this issue again
-    this.$nextTick(() => this.computeVisibleLabelPosition());
-  },
-  methods: {
-    onShowLabels(e) {
-      e.stopPropagation();
-      this.showAllLabels = !this.showAllLabels;
-      this.$nextTick(() => this.computeVisibleLabelPosition());
-    },
-    getWidth(el) {
-      let width = el.offsetWidth;
-      if (width === 0) {
-        // Sometimes the last label width is not calculated correctly
-        // Despite trying to use multiple nextTicks, it still doesn't work
-        // So we calculate the width based on the text length assuming each character is 6px
-        // This is hacky, but it works
-        // [TODO] Fix this later
-        width = el.innerText.length * 6;
-      }
-
-      return width;
-    },
-    computeVisibleLabelPosition() {
-      const beforeSlot = this.$slots.before ? 100 : 0;
-      const labelContainer = this.$refs.labelContainer;
-      if (!labelContainer) return;
-
-      const labels = Array.from(labelContainer.querySelectorAll('.label'));
-      let labelOffset = 0;
-      this.showExpandLabelButton = false;
-      labels.forEach((label, index) => {
-        labelOffset += this.getWidth(label) + 8;
-        if (labelOffset < labelContainer.clientWidth - 16 - beforeSlot) {
-          this.labelPosition = index;
-        } else {
-          this.showExpandLabelButton = labels.length > 1;
-        }
-      });
-    },
-  },
-=======
 const activeLabels = computed(() => {
   return accountLabels.value.filter(({ title }) =>
     props.conversationLabels.includes(title)
@@ -137,50 +55,10 @@
   e.stopPropagation();
   showAllLabels.value = !showAllLabels.value;
   nextTick(() => computeVisibleLabelPosition());
->>>>>>> b52950ba
 };
 </script>
 
 <template>
-<<<<<<< HEAD
-  <div>
-    <div v-if="activeLabels.length || $slots.before">
-      <div
-        ref="labelContainer"
-        v-resize="computeVisibleLabelPosition"
-        class="flex items-end flex-shrink min-w-0 gap-y-1"
-        :class="{ 'h-auto overflow-visible flex-row flex-wrap': showAllLabels }"
-      >
-        <slot name="before" />
-        <woot-label
-          v-for="(label, index) in activeLabels"
-          :key="label ? label.id : index"
-          :title="label.title"
-          :description="label.description"
-          :color="label.color"
-          variant="smooth"
-          :data-label-idx="index"
-          :data-label-max="labelPosition"
-          class="!mb-0 max-w-[calc(100%-0.5rem)]"
-          small
-          :class="{ hidden: !showAllLabels && index > labelPosition }"
-        />
-        <woot-button
-          v-if="showExpandLabelButton"
-          :title="
-            showAllLabels
-              ? $t('CONVERSATION.CARD.HIDE_LABELS')
-              : $t('CONVERSATION.CARD.SHOW_LABELS')
-          "
-          class="sticky right-0 flex-shrink-0 mr-6 show-more--button rtl:rotate-180"
-          color-scheme="secondary"
-          variant="hollow"
-          :icon="showAllLabels ? 'chevron-left' : 'chevron-right'"
-          size="tiny"
-          @click="onShowLabels"
-        />
-      </div>
-=======
   <div ref="labelContainer" v-resize="computeVisibleLabelPosition">
     <div
       v-if="activeLabels.length || $slots.before"
@@ -215,7 +93,6 @@
         size="tiny"
         @click="onShowLabels"
       />
->>>>>>> b52950ba
     </div>
   </div>
 </template>
