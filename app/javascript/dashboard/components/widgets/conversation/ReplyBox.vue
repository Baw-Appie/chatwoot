--- conflicted
+++ resolved
@@ -121,11 +121,8 @@
 import Banner from 'dashboard/components/ui/Banner.vue';
 import { REPLY_EDITOR_MODES } from 'dashboard/components/widgets/WootWriter/constants';
 import WootMessageEditor from 'dashboard/components/widgets/WootWriter/Editor';
-<<<<<<< HEAD
 import WootAudioRecorder from 'dashboard/components/widgets/WootWriter/AudioRecorder';
-=======
 import messageFormatterMixin from 'shared/mixins/messageFormatterMixin';
->>>>>>> ea44a327
 import { checkFileSizeLimit } from 'shared/helpers/FileHelper';
 import { MAXIMUM_FILE_UPLOAD_SIZE } from 'shared/constants/messages';
 import { BUS_EVENTS } from 'shared/constants/busEvents';
@@ -151,11 +148,8 @@
     ReplyEmailHead,
     ReplyBottomPanel,
     WootMessageEditor,
-<<<<<<< HEAD
     WootAudioRecorder,
-=======
     Banner,
->>>>>>> ea44a327
   },
   mixins: [
     clickaway,
@@ -617,34 +611,16 @@
       }
       if (checkFileSizeLimit(file, MAXIMUM_FILE_UPLOAD_SIZE)) {
         const upload = new DirectUpload(
-<<<<<<< HEAD
-          file.file || file,
-          '/rails/active_storage/direct_uploads',
-          null,
-          file.file?.name || file.name
-=======
           file.file,
           '/rails/active_storage/direct_uploads',
           null,
           file.file.name
->>>>>>> ea44a327
         );
         upload.create((error, blob) => {
           if (error) {
             this.showAlert(error);
           } else {
-<<<<<<< HEAD
-            this.attachedFiles.push({
-              currentChatId: this.currentChat.id,
-              resource: blob,
-              isPrivate: this.isPrivate,
-              thumb: null,
-              blobSignedId: blob.signed_id,
-              content_type: blob.content_type,
-            });
-=======
             this.attachFile({ file, blob });
->>>>>>> ea44a327
           }
         });
       } else {
@@ -701,19 +677,11 @@
       if (this.attachedFiles && this.attachedFiles.length) {
         messagePayload.files = [];
         this.attachedFiles.forEach(attachment => {
-<<<<<<< HEAD
-          // messagePayload.files.push(attachment.blobSignedId);
-          messagePayload.files.push({
-            content_type: attachment.content_type,
-            blobSignedId: attachment.blobSignedId,
-          });
-=======
           if (this.globalConfig.directUploadsEnabled) {
             messagePayload.files.push(attachment.blobSignedId);
           } else {
             messagePayload.files.push(attachment.resource.file);
           }
->>>>>>> ea44a327
         });
       }
 
