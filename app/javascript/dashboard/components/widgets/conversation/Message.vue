<template>
<<<<<<< HEAD
  <li
    v-if="hasAttachments || data.content || isEmailContentType"
    :id="'message' + data.id"
    :class="alignBubble"
  >
=======
  <li v-if="shouldRenderMessage" :class="alignBubble">
>>>>>>> c20410f3
    <div :class="wrapClass">
      <div v-tooltip.top-start="messageToolTip" :class="bubbleClass">
        <bubble-mail-head
          :email-attributes="contentAttributes.email"
          :cc="emailHeadAttributes.cc"
          :bcc="emailHeadAttributes.bcc"
          :is-incoming="isIncoming"
        />
        <bubble-text
          v-if="data.content"
          :message="message"
          :is-email="isEmailContentType"
          :display-quoted-button="displayQuotedButton"
        />
        <bubble-integration
          :message-id="data.id"
          :content-attributes="contentAttributes"
          :inbox-id="data.inbox_id"
        />
        <span
          v-if="isPending && hasAttachments"
          class="chat-bubble has-attachment agent"
        >
          {{ $t('CONVERSATION.UPLOADING_ATTACHMENTS') }}
        </span>
        <div v-if="!isPending && hasAttachments">
          <div v-for="attachment in data.attachments" :key="attachment.id">
            <bubble-image
              v-if="attachment.file_type === 'image' && !hasImageError"
              :url="attachment.data_url"
              @error="onImageLoadError"
            />
            <audio v-else-if="attachment.file_type === 'audio'" controls>
              <source :src="attachment.data_url" />
            </audio>
            <bubble-video
              v-else-if="attachment.file_type === 'video'"
              :url="attachment.data_url"
            />
            <bubble-location
              v-else-if="attachment.file_type === 'location'"
              :latitude="attachment.coordinates_lat"
              :longitude="attachment.coordinates_long"
              :name="attachment.fallback_title"
            />
            <bubble-contact
              v-else-if="attachment.file_type === 'contact'"
              :name="data.content"
              :phone-number="attachment.fallback_title"
            />
            <instagram-image-error-placeholder
              v-else-if="hasImageError && hasInstagramStory"
            />
            <bubble-file v-else :url="attachment.data_url" />
          </div>
        </div>
        <bubble-actions
          :id="data.id"
          :sender="data.sender"
          :story-sender="storySender"
          :story-id="storyId"
          :is-a-tweet="isATweet"
          :is-a-whatsapp-channel="isAWhatsAppChannel"
          :has-instagram-story="hasInstagramStory"
          :is-email="isEmailContentType"
          :is-private="data.private"
          :message-type="data.message_type"
          :message-status="status"
          :source-id="data.source_id"
          :inbox-id="data.inbox_id"
          :created-at="createdAt"
        />
      </div>
      <woot-modal
        v-if="showTranslateModal"
        modal-type="right-aligned"
        show
        :on-close="onCloseTranslateModal"
      >
        <div class="column content">
          <p>
            <b>{{ $t('TRANSLATE_MODAL.ORIGINAL_CONTENT') }}</b>
          </p>
          <p v-dompurify-html="data.content" />
          <br />
          <hr />
          <div v-if="translationsAvailable">
            <p>
              <b>{{ $t('TRANSLATE_MODAL.TRANSLATED_CONTENT') }}</b>
            </p>
            <div
              v-for="(translation, language) in translations"
              :key="language"
            >
              <p>
                <strong>{{ language }}:</strong>
              </p>
              <p v-dompurify-html="translation" />
              <br />
            </div>
          </div>
          <p v-else>
            {{ $t('TRANSLATE_MODAL.NO_TRANSLATIONS_AVAILABLE') }}
          </p>
        </div>
      </woot-modal>
      <spinner v-if="isPending" size="tiny" />
      <div
        v-if="showAvatar"
        v-tooltip.left="tooltipForSender"
        class="sender--info"
      >
        <woot-thumbnail
          :src="sender.thumbnail"
          :username="senderNameForAvatar"
          size="16px"
        />
        <a
          v-if="isATweet && isIncoming"
          class="sender--available-name"
          :href="twitterProfileLink"
          target="_blank"
          rel="noopener noreferrer nofollow"
        >
          {{ sender.name }}
        </a>
      </div>
      <div v-if="isFailed" class="message-failed--alert">
        <woot-button
          v-tooltip.top-end="$t('CONVERSATION.TRY_AGAIN')"
          size="tiny"
          color-scheme="alert"
          variant="clear"
          icon="arrow-clockwise"
          @click="retrySendMessage"
        />
      </div>
    </div>
    <div v-if="shouldShowContextMenu" class="context-menu-wrap">
      <context-menu
        v-if="isBubble && !isMessageDeleted"
        :id="data.id"
        :is-open="showContextMenu"
        :show-copy="hasText"
<<<<<<< HEAD
        :conversation-id="data.conversation_id"
        :show-canned-response-option="isOutgoing"
=======
        :show-delete="hasText || hasAttachments"
        :show-canned-response-option="isOutgoing && hasText"
>>>>>>> c20410f3
        :menu-position="contextMenuPosition"
        :message-content="data.content"
        @toggle="handleContextMenuClick"
        @delete="handleDelete"
        @translate="handleTranslate"
      />
    </div>
  </li>
</template>
<script>
import messageFormatterMixin from 'shared/mixins/messageFormatterMixin';
import BubbleActions from './bubble/Actions';
import BubbleFile from './bubble/File';
import BubbleImage from './bubble/Image';
import BubbleIntegration from './bubble/Integration.vue';
import BubbleLocation from './bubble/Location';
import BubbleMailHead from './bubble/MailHead';
import BubbleText from './bubble/Text';
import BubbleVideo from './bubble/Video.vue';
import BubbleContact from './bubble/Contact';
import Spinner from 'shared/components/Spinner';
import ContextMenu from 'dashboard/modules/conversations/components/MessageContextMenu';
import instagramImageErrorPlaceholder from './instagramImageErrorPlaceholder.vue';
import alertMixin from 'shared/mixins/alertMixin';
import contentTypeMixin from 'shared/mixins/contentTypeMixin';
import { MESSAGE_TYPE, MESSAGE_STATUS } from 'shared/constants/messages';
import { generateBotMessageContent } from './helpers/botMessageContentHelper';
import { mapGetters } from 'vuex';

export default {
  components: {
    BubbleActions,
    BubbleFile,
    BubbleImage,
    BubbleIntegration,
    BubbleLocation,
    BubbleMailHead,
    BubbleText,
    BubbleVideo,
    BubbleContact,
    ContextMenu,
    Spinner,
    instagramImageErrorPlaceholder,
  },
  mixins: [alertMixin, messageFormatterMixin, contentTypeMixin],
  props: {
    data: {
      type: Object,
      required: true,
    },
    isATweet: {
      type: Boolean,
      default: false,
    },
    isAWhatsAppChannel: {
      type: Boolean,
      default: false,
    },
    hasInstagramStory: {
      type: Boolean,
      default: false,
    },
    isWebWidgetInbox: {
      type: Boolean,
      default: false,
    },
  },
  data() {
    return {
      showContextMenu: false,
      hasImageError: false,
      showTranslateModal: false,
    };
  },
  computed: {
    ...mapGetters({
      getAccount: 'accounts/getAccount',
      currentAccountId: 'getCurrentAccountId',
    }),
    shouldRenderMessage() {
      return (
        this.hasAttachments ||
        this.data.content ||
        this.isEmailContentType ||
        this.isAnIntegrationMessage
      );
    },
    emailMessageContent() {
      const {
        html_content: { full: fullHTMLContent } = {},
        text_content: { full: fullTextContent } = {},
      } = this.contentAttributes.email || {};
      return fullHTMLContent || fullTextContent || '';
    },
    translations() {
      return this.contentAttributes.translations || {};
    },
    displayQuotedButton() {
      if (this.emailMessageContent.includes('<blockquote')) {
        return true;
      }

      if (!this.isIncoming) {
        return false;
      }

      return false;
    },
    translationsAvailable() {
      return !!Object.keys(this.translations).length;
    },
    message() {
      // If the message is an email, emailMessageContent would be present
      // In that case, we would use letter package to render the email
      if (this.emailMessageContent && this.isIncoming) {
        return this.emailMessageContent;
      }

      const botMessageContent = generateBotMessageContent(
        this.contentType,
        this.contentAttributes,
        {
          noResponseText: this.$t('CONVERSATION.NO_RESPONSE'),
          csat: {
            ratingTitle: this.$t('CONVERSATION.RATING_TITLE'),
            feedbackTitle: this.$t('CONVERSATION.FEEDBACK_TITLE'),
          },
        }
      );

      if (this.contentType === 'input_csat') {
        return this.$t('CONVERSATION.CSAT_REPLY_MESSAGE') + botMessageContent;
      }

      return (
        this.formatMessage(
          this.data.content,
          this.isATweet,
          this.data.private
        ) + botMessageContent
      );
    },
    contentAttributes() {
      return this.data.content_attributes || {};
    },
    sender() {
      return this.data.sender || {};
    },
    status() {
      return this.data.status;
    },
    storySender() {
      return this.contentAttributes.story_sender || null;
    },
    storyId() {
      return this.contentAttributes.story_id || null;
    },
    contentType() {
      const {
        data: { content_type: contentType },
      } = this;
      return contentType;
    },
    twitterProfileLink() {
      const additionalAttributes = this.sender.additional_attributes || {};
      const { screen_name: screenName } = additionalAttributes;
      return `https://twitter.com/${screenName}`;
    },
    alignBubble() {
      const { message_type: messageType } = this.data;
      const isCentered = messageType === MESSAGE_TYPE.ACTIVITY;
      const isLeftAligned = messageType === MESSAGE_TYPE.INCOMING;
      const isRightAligned =
        messageType === MESSAGE_TYPE.OUTGOING ||
        messageType === MESSAGE_TYPE.TEMPLATE;

      return {
        center: isCentered,
        left: isLeftAligned,
        right: isRightAligned,
        'has-context-menu': this.showContextMenu,
        'has-tweet-menu': this.isATweet,
      };
    },
    createdAt() {
      return this.contentAttributes.external_created_at || this.data.created_at;
    },
    isBubble() {
      return [0, 1, 3].includes(this.data.message_type);
    },
    isIncoming() {
      return this.data.message_type === MESSAGE_TYPE.INCOMING;
    },
    isOutgoing() {
      return this.data.message_type === MESSAGE_TYPE.OUTGOING;
    },
    isTemplate() {
      return this.data.message_type === MESSAGE_TYPE.TEMPLATE;
    },
    isAnIntegrationMessage() {
      return this.contentType === 'integrations';
    },
    emailHeadAttributes() {
      return {
        email: this.contentAttributes.email,
        cc: this.contentAttributes.cc_emails,
        bcc: this.contentAttributes.bcc_emails,
      };
    },
    hasAttachments() {
      return !!(this.data.attachments && this.data.attachments.length > 0);
    },
    isMessageDeleted() {
      return this.contentAttributes.deleted;
    },
    hasText() {
      return !!this.data.content;
    },
    tooltipForSender() {
      const name = this.senderNameForAvatar;
      const { message_type: messageType } = this.data;
      const showTooltip =
        messageType === MESSAGE_TYPE.OUTGOING ||
        messageType === MESSAGE_TYPE.TEMPLATE;
      return showTooltip
        ? {
            content: `${this.$t('CONVERSATION.SENT_BY')} ${name}`,
          }
        : false;
    },
    messageToolTip() {
      if (this.isMessageDeleted) {
        return false;
      }
      if (this.isFailed) {
        return this.$t(`CONVERSATION.SEND_FAILED`);
      }
      return false;
    },
    wrapClass() {
      return {
        wrap: this.isBubble,
        'activity-wrap': !this.isBubble,
        'is-pending': this.isPending,
        'is-failed': this.isFailed,
        'is-email': this.isEmailContentType,
      };
    },
    bubbleClass() {
      return {
        bubble: this.isBubble,
        'is-private': this.data.private,
        'is-image': this.hasMediaAttachment('image'),
        'is-video': this.hasMediaAttachment('video'),
        'is-text': this.hasText,
        'is-from-bot': this.isSentByBot,
        'is-failed': this.isFailed,
        'is-email': this.isEmailContentType,
      };
    },
    isPending() {
      return this.data.status === MESSAGE_STATUS.PROGRESS;
    },
    isFailed() {
      return this.data.status === MESSAGE_STATUS.FAILED;
    },
    isSentByBot() {
      if (this.isPending || this.isFailed) return false;
      return !this.sender.type || this.sender.type === 'agent_bot';
    },
    contextMenuPosition() {
      const { message_type: messageType } = this.data;
      return messageType ? 'right' : 'left';
    },
    shouldShowContextMenu() {
      return !(this.isFailed || this.isPending);
    },
    errorMessage() {
      const { meta } = this.data;
      return meta ? meta.error : '';
    },
    showAvatar() {
      if (this.isOutgoing || this.isTemplate) {
        return true;
      }
      return this.isATweet && this.isIncoming && this.sender;
    },
    senderNameForAvatar() {
      if (this.isOutgoing || this.isTemplate) {
        const { name = this.$t('CONVERSATION.BOT') } = this.sender || {};
        return name;
      }
      return '';
    },
  },
  watch: {
    data() {
      this.hasImageError = false;
    },
  },
  mounted() {
    this.hasImageError = false;
  },
  methods: {
    hasMediaAttachment(type) {
      if (this.hasAttachments && this.data.attachments.length > 0) {
        const { attachments = [{}] } = this.data;
        const { file_type: fileType } = attachments[0];
        return fileType === type && !this.hasImageError;
      }
      return false;
    },
    handleContextMenuClick() {
      this.showContextMenu = !this.showContextMenu;
    },
    async handleDelete() {
      const { conversation_id: conversationId, id: messageId } = this.data;
      try {
        await this.$store.dispatch('deleteMessage', {
          conversationId,
          messageId,
        });
        this.showAlert(this.$t('CONVERSATION.SUCCESS_DELETE_MESSAGE'));
        this.showContextMenu = false;
      } catch (error) {
        this.showAlert(this.$t('CONVERSATION.FAIL_DELETE_MESSSAGE'));
      }
    },
    async retrySendMessage() {
      await this.$store.dispatch('sendMessageWithData', this.data);
    },
    onImageLoadError() {
      this.hasImageError = true;
    },
    handleTranslate() {
      const { locale } = this.getAccount(this.currentAccountId);
      const { conversation_id: conversationId, id: messageId } = this.data;
      this.$store.dispatch('translateMessage', {
        conversationId,
        messageId,
        targetLanguage: locale || 'en',
      });
      this.showTranslateModal = true;
    },
    onCloseTranslateModal() {
      this.showTranslateModal = false;
    },
  },
};
</script>
<style lang="scss">
.wrap {
  > .bubble {
    min-width: 128px;

    &.is-image,
    &.is-video {
      padding: 0;
      overflow: hidden;

      .image,
      .video {
        max-width: 32rem;
        padding: var(--space-micro);

        > img,
        > video {
          border-radius: var(--border-radius-medium);
        }
        > video {
          height: 100%;
          object-fit: cover;
          width: 100%;
        }
      }
      .video {
        height: 18rem;
      }
    }

    &.is-image.is-text > .message-text__wrap {
      max-width: 32rem;
      padding: var(--space-small) var(--space-normal);
    }

    &.is-private .file.message-text__wrap {
      .file--icon {
        color: var(--w-400);
      }
      .text-block-title {
        color: #3c4858;
      }
      .download.button {
        color: var(--w-400);
      }
    }

    &.is-private.is-text > .message-text__wrap .link {
      color: var(--w-700);
    }
    &.is-private.is-text > .message-text__wrap .prosemirror-mention-node {
      font-weight: var(--font-weight-black);
      background: none;
      border-radius: var(--border-radius-small);
      padding: 0;
      color: var(--color-body);
      text-decoration: underline;
    }

    &.is-from-bot {
      background: var(--v-400);
      .message-text--metadata .time {
        color: var(--v-50);
      }
      &.is-private .message-text--metadata .time {
        color: var(--s-400);
      }
    }

    &.is-failed {
      background: var(--r-200);

      .message-text--metadata .time {
        color: var(--r-50);
      }
    }
  }

  &.is-pending {
    position: relative;
    opacity: 0.8;

    .spinner {
      position: absolute;
      bottom: var(--space-smaller);
      right: var(--space-smaller);
    }

    > .is-image.is-text.bubble > .message-text__wrap {
      padding: 0;
    }
  }
}

.wrap.is-email {
  --bubble-max-width: 84% !important;
}

.sender--info {
  align-items: center;
  color: var(--b-700);
  display: inline-flex;
  padding: var(--space-smaller) 0;

  .sender--available-name {
    font-size: var(--font-size-mini);
    margin-left: var(--space-smaller);
  }
}

.message-failed--alert {
  color: var(--r-900);
  flex-grow: 1;
  text-align: right;
  margin-top: var(--space-smaller) var(--space-smaller) 0 0;
}

.button--delete-message {
  visibility: hidden;
}

li.left,
li.right {
  display: flex;
  align-items: flex-end;

  &:hover .button--delete-message {
    visibility: visible;
  }
}

li.left.has-tweet-menu .context-menu {
  margin-bottom: var(--space-medium);
}

li.right .context-menu-wrap {
  margin-left: auto;
}

li.right {
  flex-direction: row-reverse;
  justify-content: flex-end;

  .wrap.is-pending {
    margin-left: auto;
  }

  .wrap.is-failed {
    display: flex;
    flex-direction: row-reverse;
    align-items: flex-end;
    margin-left: auto;
  }
}

.has-context-menu {
  background: var(--color-background);
  .button--delete-message {
    visibility: visible;
  }
}

.context-menu {
  position: relative;
}

/* Markdown styling */

.bubble .text-content {
  p code {
    background-color: var(--s-75);
    display: inline-block;
    line-height: 1;

    border-radius: var(--border-radius-small);
    padding: var(--space-smaller);
  }

  pre {
    background-color: var(--s-75);
    border-color: var(--s-75);
    color: var(--s-800);
    border-radius: var(--border-radius-normal);
    padding: var(--space-small);
    margin-top: var(--space-smaller);
    margin-bottom: var(--space-small);
    display: block;
    line-height: 1.7;
    white-space: pre-wrap;

    code {
      background-color: transparent;
      color: var(--s-800);
      padding: 0;
    }
  }

  blockquote {
    border-left: var(--space-micro) solid var(--s-75);
    color: var(--s-800);
    padding: var(--space-smaller) var(--space-small);
    margin: var(--space-smaller) 0;
    padding: var(--space-small) var(--space-small) 0 var(--space-normal);
  }
}

.right .bubble .text-content {
  p code {
    background-color: var(--w-600);
    color: var(--white);
  }

  pre {
    background-color: var(--w-800);
    border-color: var(--w-700);
    color: var(--white);

    code {
      background-color: transparent;
      color: var(--white);
    }
  }

  blockquote {
    border-left: var(--space-micro) solid var(--w-400);
    color: var(--white);

    p {
      color: var(--w-75);
    }
  }
}
</style><|MERGE_RESOLUTION|>--- conflicted
+++ resolved
@@ -1,13 +1,9 @@
 <template>
-<<<<<<< HEAD
   <li
     v-if="hasAttachments || data.content || isEmailContentType"
     :id="'message' + data.id"
     :class="alignBubble"
   >
-=======
-  <li v-if="shouldRenderMessage" :class="alignBubble">
->>>>>>> c20410f3
     <div :class="wrapClass">
       <div v-tooltip.top-start="messageToolTip" :class="bubbleClass">
         <bubble-mail-head
@@ -152,13 +148,9 @@
         :id="data.id"
         :is-open="showContextMenu"
         :show-copy="hasText"
-<<<<<<< HEAD
         :conversation-id="data.conversation_id"
-        :show-canned-response-option="isOutgoing"
-=======
         :show-delete="hasText || hasAttachments"
         :show-canned-response-option="isOutgoing && hasText"
->>>>>>> c20410f3
         :menu-position="contextMenuPosition"
         :message-content="data.content"
         @toggle="handleContextMenuClick"
