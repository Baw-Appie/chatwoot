--- conflicted
+++ resolved
@@ -43,14 +43,12 @@
 <script>
 import { useVuelidate } from '@vuelidate/core';
 import { requiredIf } from '@vuelidate/validators';
+
 const allKeysRequired = value => {
   const keys = Object.keys(value);
   return keys.every(key => value[key]);
 };
-<<<<<<< HEAD
-import { requiredIf } from '@vuelidate/validators';
-=======
->>>>>>> f7102d7f
+
 export default {
   props: {
     template: {
