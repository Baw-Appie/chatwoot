--- conflicted
+++ resolved
@@ -169,13 +169,7 @@
 </script>
 
 <template>
-<<<<<<< HEAD
-  <section
-    class="flex-1 h-full -mt-1 overflow-hidden bg-white contacts-table-wrap dark:bg-slate-900"
-  >
-=======
   <section class="flex-1 h-full overflow-auto bg-white dark:bg-slate-900">
->>>>>>> b52950ba
     <section class="overflow-x-auto">
       <Table fixed :table="table" />
     </section>
