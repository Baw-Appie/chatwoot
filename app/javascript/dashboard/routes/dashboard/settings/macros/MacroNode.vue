<<<<<<< HEAD
=======
<template>
  <div class="macro__node-action-container">
    <woot-button
      v-if="!singleNode"
      size="small"
      variant="clear"
      color-scheme="secondary"
      icon="navigation"
      class="macros__node-drag-handle"
    />
    <div
      class="macro__node-action-item"
      :class="{
        'has-error': errorKey,
      }"
    >
      <action-input
        v-model="actionData"
        :action-types="macroActionTypes"
        :dropdown-values="dropdownValues()"
        :show-action-input="showActionInput"
        :show-remove-button="false"
        :is-macro="true"
        :error-message="errorMessage"
        :initial-file-name="fileName"
        @resetAction="$emit('resetAction')"
      />
    </div>
    <woot-button
      v-if="!singleNode"
      v-tooltip="$t('MACROS.EDITOR.DELETE_BTN_TOOLTIP')"
      icon="delete"
      size="small"
      variant="smooth"
      color-scheme="alert"
      @click="$emit('deleteNode')"
    />
  </div>
</template>

>>>>>>> d3d2e361
<script>
import { inject } from 'vue';
import ActionInput from 'dashboard/components/widgets/AutomationActionInput.vue';
import macrosMixin from 'dashboard/mixins/macrosMixin';
import { mapGetters } from 'vuex';

export default {
  components: {
    ActionInput,
  },
  mixins: [macrosMixin],
  props: {
    singleNode: {
      type: Boolean,
      default: false,
    },
    value: {
      type: Object,
      default: () => ({}),
    },
    errorKey: {
      type: String,
      default: '',
    },
    index: {
      type: Number,
      default: 0,
    },
    fileName: {
      type: String,
      default: '',
    },
  },
  setup() {
    const macroActionTypes = inject('macroActionTypes');
    return { macroActionTypes };
  },
  computed: {
    ...mapGetters({
      labels: 'labels/getLabels',
      teams: 'teams/getTeams',
      agents: 'agents/getAgents',
    }),
    actionData: {
      get() {
        return this.value;
      },
      set(value) {
        this.$emit('input', value);
      },
    },
    errorMessage() {
      if (!this.errorKey) return '';

      return this.$t(`MACROS.ERRORS.${this.errorKey}`);
    },
    showActionInput() {
      if (
        this.actionData.action_name === 'send_email_to_team' ||
        this.actionData.action_name === 'send_message'
      )
        return false;
      const type = this.macroActionTypes.find(
        action => action.key === this.actionData.action_name
      ).inputType;
      return !!type;
    },
  },
  methods: {
    dropdownValues() {
      return this.getDropdownValues(this.value.action_name, this.$store);
    },
  },
};
</script>

<template>
  <div class="macro__node-action-container">
    <woot-button
      v-if="!singleNode"
      size="small"
      variant="clear"
      color-scheme="secondary"
      icon="navigation"
      class="macros__node-drag-handle"
    />
    <div
      class="macro__node-action-item"
      :class="{
        'has-error': errors[`action_${index}`],
      }"
    >
      <ActionInput
        v-model="actionData"
        :action-types="macroActionTypes"
        :dropdown-values="dropdownValues()"
        :show-action-input="showActionInput"
        :show-remove-button="false"
        is-macro
        :error-message="errors[`action_${index}`] || ''"
        :initial-file-name="fileName"
        @resetAction="$emit('resetAction')"
      />
    </div>
    <woot-button
      v-if="!singleNode"
      v-tooltip="$t('MACROS.EDITOR.DELETE_BTN_TOOLTIP')"
      icon="delete"
      size="small"
      variant="smooth"
      color-scheme="alert"
      @click="$emit('deleteNode')"
    />
  </div>
</template>

<style scoped lang="scss">
.macros__node-drag-handle {
  @apply cursor-move -left-8 absolute;
}
.macro__node-action-container {
  @apply w-full min-w-0 basis-full items-center flex relative;

  .macro__node-action-item {
    @apply flex-grow bg-white dark:bg-slate-700 p-2 mr-2 rounded-md shadow-sm;

    &.has-error {
      animation: shake 0.3s ease-in-out 0s 2;
      @apply bg-red-50 dark:bg-red-800;
    }
  }
}

@keyframes shake {
  0% {
    transform: translateX(0);
  }
  25% {
    transform: translateX(0.234375rem);
  }
  50% {
    transform: translateX(-0.234375rem);
  }
  75% {
    transform: translateX(0.234375rem);
  }
  100% {
    transform: translateX(0);
  }
}
</style><|MERGE_RESOLUTION|>--- conflicted
+++ resolved
@@ -1,46 +1,3 @@
-<<<<<<< HEAD
-=======
-<template>
-  <div class="macro__node-action-container">
-    <woot-button
-      v-if="!singleNode"
-      size="small"
-      variant="clear"
-      color-scheme="secondary"
-      icon="navigation"
-      class="macros__node-drag-handle"
-    />
-    <div
-      class="macro__node-action-item"
-      :class="{
-        'has-error': errorKey,
-      }"
-    >
-      <action-input
-        v-model="actionData"
-        :action-types="macroActionTypes"
-        :dropdown-values="dropdownValues()"
-        :show-action-input="showActionInput"
-        :show-remove-button="false"
-        :is-macro="true"
-        :error-message="errorMessage"
-        :initial-file-name="fileName"
-        @resetAction="$emit('resetAction')"
-      />
-    </div>
-    <woot-button
-      v-if="!singleNode"
-      v-tooltip="$t('MACROS.EDITOR.DELETE_BTN_TOOLTIP')"
-      icon="delete"
-      size="small"
-      variant="smooth"
-      color-scheme="alert"
-      @click="$emit('deleteNode')"
-    />
-  </div>
-</template>
-
->>>>>>> d3d2e361
 <script>
 import { inject } from 'vue';
 import ActionInput from 'dashboard/components/widgets/AutomationActionInput.vue';
@@ -130,7 +87,7 @@
     <div
       class="macro__node-action-item"
       :class="{
-        'has-error': errors[`action_${index}`],
+        'has-error': errorKey,
       }"
     >
       <ActionInput
@@ -140,7 +97,7 @@
         :show-action-input="showActionInput"
         :show-remove-button="false"
         is-macro
-        :error-message="errors[`action_${index}`] || ''"
+        :error-message="errorMessage"
         :initial-file-name="fileName"
         @resetAction="$emit('resetAction')"
       />
