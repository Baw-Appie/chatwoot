<template>
  <div class="flex flex-col md:flex-row h-auto md:h-full w-full">
    <div
      class="flex-1 w-full md:w-auto macro-gradient-radial dark:macro-dark-gradient-radial macro-gradient-radial-size h-full max-h-full py-4 px-12 overflow-y-auto"
    >
      <macro-nodes
        v-model="macro.actions"
        :files="files"
        :errors="errors"
        @addNewNode="appendNode"
        @deleteNode="deleteNode"
        @resetAction="resetNode"
      />
    </div>
    <div class="w-full md:w-1/3">
      <macro-properties
        :macro-name="macro.name"
        :macro-visibility="macro.visibility"
        @update:name="updateName"
        @update:visibility="updateVisibility"
        @submit="submit"
      />
    </div>
  </div>
</template>

<script>
import { provide } from 'vue';
import MacroNodes from './MacroNodes.vue';
import MacroProperties from './MacroProperties.vue';
<<<<<<< HEAD
import { required, requiredIf } from '@vuelidate/validators';
=======
import { required } from '@vuelidate/validators';
import { useVuelidate } from '@vuelidate/core';
import { validateActions } from 'dashboard/helper/validations';
>>>>>>> f7102d7f

export default {
  components: {
    MacroNodes,
    MacroProperties,
  },
  props: {
    macroData: {
      type: Object,
      default: () => ({}),
    },
  },
  setup() {
    const v$ = useVuelidate();
    provide('v$', v$);

    return { v$ };
  },
  data() {
    return {
      macro: this.macroData,
      errors: {},
    };
  },
  computed: {
    files() {
      if (this.macro && this.macro.files) return this.macro.files;
      return [];
    },
  },
  watch: {
    $route: {
      handler() {
        this.resetValidation();
      },
      immediate: true,
    },
    macroData: {
      handler() {
        this.macro = this.macroData;
      },
      immediate: true,
    },
  },
  validations: {
    macro: {
      name: {
        required,
      },
      visibility: {
        required,
      },
    },
  },
  methods: {
    removeObjectProperty(obj, keyToRemove) {
      return Object.fromEntries(
        Object.entries(obj).filter(([key]) => key !== keyToRemove)
      );
    },
    updateName(value) {
      this.macro.name = value;
    },
    updateVisibility(value) {
      this.macro.visibility = value;
    },
    appendNode() {
      this.macro.actions.push({
        action_name: 'assign_team',
        action_params: [],
      });
    },
    deleteNode(index) {
      // remove that index specifically
      // so that the next item does not get marked invalid
      this.errors = this.removeObjectProperty(this.errors, `action_${index}`);
      this.macro.actions.splice(index, 1);
    },
    submit() {
      this.errors = validateActions(this.macro.actions);
      if (Object.keys(this.errors).length !== 0) return;

      this.v$.$touch();
      if (this.v$.$invalid) return;

      this.$emit('submit', this.macro);
    },
    resetNode(index) {
      // remove that index specifically
      // so that the next item does not get marked invalid
      this.errors = this.removeObjectProperty(this.errors, `action_${index}`);
      this.macro.actions[index].action_params = [];
    },
    resetValidation() {
      this.errors = {};
      this.v$?.$reset?.();
    },
  },
};
</script>

<style scoped>
@tailwind components;

@layer components {
  .macro-gradient-radial {
    background-image: radial-gradient(#ebf0f5 1.2px, transparent 0);
  }

  .macro-dark-gradient-radial {
    background-image: radial-gradient(#293f51 1.2px, transparent 0);
  }

  .macro-gradient-radial-size {
    background-size: 1rem 1rem;
  }
}
</style><|MERGE_RESOLUTION|>--- conflicted
+++ resolved
@@ -1,7 +1,7 @@
 <template>
-  <div class="flex flex-col md:flex-row h-auto md:h-full w-full">
+  <div class="flex flex-col w-full h-auto md:flex-row md:h-full">
     <div
-      class="flex-1 w-full md:w-auto macro-gradient-radial dark:macro-dark-gradient-radial macro-gradient-radial-size h-full max-h-full py-4 px-12 overflow-y-auto"
+      class="flex-1 w-full h-full max-h-full px-12 py-4 overflow-y-auto md:w-auto macro-gradient-radial dark:macro-dark-gradient-radial macro-gradient-radial-size"
     >
       <macro-nodes
         v-model="macro.actions"
@@ -28,13 +28,9 @@
 import { provide } from 'vue';
 import MacroNodes from './MacroNodes.vue';
 import MacroProperties from './MacroProperties.vue';
-<<<<<<< HEAD
-import { required, requiredIf } from '@vuelidate/validators';
-=======
 import { required } from '@vuelidate/validators';
 import { useVuelidate } from '@vuelidate/core';
 import { validateActions } from 'dashboard/helper/validations';
->>>>>>> f7102d7f
 
 export default {
   components: {
