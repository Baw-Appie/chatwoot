--- conflicted
+++ resolved
@@ -126,10 +126,7 @@
 </template>
 
 <script>
-<<<<<<< HEAD
-=======
 import { useVuelidate } from '@vuelidate/core';
->>>>>>> f7102d7f
 import { required, minLength } from '@vuelidate/validators';
 import { mapGetters } from 'vuex';
 import { useAlert } from 'dashboard/composables';
