<template>
  <form @submit.prevent="changePassword()">
    <div class="flex flex-col w-full gap-4">
      <woot-input
        v-model="currentPassword"
        type="password"
        :styles="inputStyles"
        :class="{ error: v$.currentPassword.$error }"
        :label="$t('PROFILE_SETTINGS.FORM.CURRENT_PASSWORD.LABEL')"
        :placeholder="$t('PROFILE_SETTINGS.FORM.CURRENT_PASSWORD.PLACEHOLDER')"
        :error="`${
          v$.currentPassword.$error
            ? $t('PROFILE_SETTINGS.FORM.CURRENT_PASSWORD.ERROR')
            : ''
        }`"
        @input="v$.currentPassword.$touch"
      />

      <woot-input
        v-model="password"
        type="password"
        :styles="inputStyles"
        :class="{ error: v$.password.$error }"
        :label="$t('PROFILE_SETTINGS.FORM.PASSWORD.LABEL')"
        :placeholder="$t('PROFILE_SETTINGS.FORM.PASSWORD.PLACEHOLDER')"
        :error="`${
          v$.password.$error ? $t('PROFILE_SETTINGS.FORM.PASSWORD.ERROR') : ''
        }`"
        @input="v$.password.$touch"
      />

      <woot-input
        v-model="passwordConfirmation"
        type="password"
        :styles="inputStyles"
        :class="{ error: v$.passwordConfirmation.$error }"
        :label="$t('PROFILE_SETTINGS.FORM.PASSWORD_CONFIRMATION.LABEL')"
        :placeholder="
          $t('PROFILE_SETTINGS.FORM.PASSWORD_CONFIRMATION.PLACEHOLDER')
        "
        :error="`${
          v$.passwordConfirmation.$error
            ? $t('PROFILE_SETTINGS.FORM.PASSWORD_CONFIRMATION.ERROR')
            : ''
        }`"
        @input="v$.passwordConfirmation.$touch"
      />

      <form-button
        type="submit"
        color-scheme="primary"
        variant="solid"
        size="large"
        :disabled="isButtonDisabled"
      >
        {{ $t('PROFILE_SETTINGS.FORM.PASSWORD_SECTION.BTN_TEXT') }}
      </form-button>
    </div>
  </form>
</template>

<script>
<<<<<<< HEAD
import { required, minLength } from '@vuelidate/validators';
import alertMixin from 'shared/mixins/alertMixin';
=======
import { useVuelidate } from '@vuelidate/core';
import { required, minLength } from '@vuelidate/validators';
import { useAlert } from 'dashboard/composables';
>>>>>>> f7102d7f
import { parseAPIErrorResponse } from 'dashboard/store/utils/api';
import FormButton from 'v3/components/Form/Button.vue';

export default {
  components: {
    FormButton,
  },
  setup() {
    return { v$: useVuelidate() };
  },
  data() {
    return {
      currentPassword: '',
      password: '',
      passwordConfirmation: '',
      isPasswordChanging: false,
      errorMessage: '',
      inputStyles: {
        borderRadius: '12px',
        padding: '6px 12px',
        fontSize: '14px',
        marginBottom: '2px',
      },
    };
  },
  validations: {
    currentPassword: {
      required,
    },
    password: {
      minLength: minLength(6),
    },
    passwordConfirmation: {
      minLength: minLength(6),
      isEqPassword(value) {
        if (value !== this.password) {
          return false;
        }
        return true;
      },
    },
  },
  computed: {
    isButtonDisabled() {
      return (
        !this.currentPassword ||
        !this.passwordConfirmation ||
        !this.v$.passwordConfirmation.isEqPassword
      );
    },
  },
  methods: {
    async changePassword() {
      this.v$.$touch();
      if (this.v$.$invalid) {
        useAlert(this.$t('PROFILE_SETTINGS.FORM.ERROR'));
        return;
      }
      let alertMessage = this.$t('PROFILE_SETTINGS.PASSWORD_UPDATE_SUCCESS');
      try {
        await this.$store.dispatch('updateProfile', {
          password: this.password,
          password_confirmation: this.passwordConfirmation,
          current_password: this.currentPassword,
        });
      } catch (error) {
        alertMessage =
          parseAPIErrorResponse(error) ||
          this.$t('RESET_PASSWORD.API.ERROR_MESSAGE');
      } finally {
        useAlert(alertMessage);
      }
    },
  },
};
</script><|MERGE_RESOLUTION|>--- conflicted
+++ resolved
@@ -60,14 +60,9 @@
 </template>
 
 <script>
-<<<<<<< HEAD
-import { required, minLength } from '@vuelidate/validators';
-import alertMixin from 'shared/mixins/alertMixin';
-=======
 import { useVuelidate } from '@vuelidate/core';
 import { required, minLength } from '@vuelidate/validators';
 import { useAlert } from 'dashboard/composables';
->>>>>>> f7102d7f
 import { parseAPIErrorResponse } from 'dashboard/store/utils/api';
 import FormButton from 'v3/components/Form/Button.vue';
 
