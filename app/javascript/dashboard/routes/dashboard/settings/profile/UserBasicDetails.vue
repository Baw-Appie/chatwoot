<template>
  <form class="flex flex-col gap-4" @submit.prevent="updateUser('profile')">
    <woot-input
      v-model="userName"
      :styles="inputStyles"
      :class="{ error: v$.userName.$error }"
      :label="$t('PROFILE_SETTINGS.FORM.NAME.LABEL')"
      :placeholder="$t('PROFILE_SETTINGS.FORM.NAME.PLACEHOLDER')"
      :error="`${
        v$.userName.$error ? $t('PROFILE_SETTINGS.FORM.NAME.ERROR') : ''
      }`"
      @input="v$.userName.$touch"
    />
    <woot-input
      v-model="userDisplayName"
      :styles="inputStyles"
      :class="{ error: v$.userDisplayName.$error }"
      :label="$t('PROFILE_SETTINGS.FORM.DISPLAY_NAME.LABEL')"
      :placeholder="$t('PROFILE_SETTINGS.FORM.DISPLAY_NAME.PLACEHOLDER')"
      :error="`${
        v$.userDisplayName.$error
          ? $t('PROFILE_SETTINGS.FORM.DISPLAY_NAME.ERROR')
          : ''
      }`"
      @input="v$.userDisplayName.$touch"
    />
    <woot-input
      v-if="emailEnabled"
      v-model="userEmail"
      :styles="inputStyles"
      :class="{ error: v$.userEmail.$error }"
      :label="$t('PROFILE_SETTINGS.FORM.EMAIL.LABEL')"
      :placeholder="$t('PROFILE_SETTINGS.FORM.EMAIL.PLACEHOLDER')"
      :error="`${
        v$.userEmail.$error ? $t('PROFILE_SETTINGS.FORM.EMAIL.ERROR') : ''
      }`"
      @input="v$.userEmail.$touch"
    />
    <form-button
      type="submit"
      color-scheme="primary"
      variant="solid"
      size="large"
    >
      {{ $t('PROFILE_SETTINGS.BTN_TEXT') }}
    </form-button>
  </form>
</template>
<script>
import { useAlert } from 'dashboard/composables';
import FormButton from 'v3/components/Form/Button.vue';
<<<<<<< HEAD
import { required, minLength, email } from '@vuelidate/validators';
import alertMixin from 'shared/mixins/alertMixin';
=======
import { useVuelidate } from '@vuelidate/core';
import { required, minLength, email } from '@vuelidate/validators';
>>>>>>> f7102d7f
export default {
  components: {
    FormButton,
  },
  props: {
    name: {
      type: String,
      default: '',
    },
    email: {
      type: String,
      default: '',
    },
    displayName: {
      type: String,
      default: '',
    },
    emailEnabled: {
      type: Boolean,
      default: false,
    },
  },
  setup() {
    return { v$: useVuelidate() };
  },
  data() {
    return {
      userName: this.name,
      userDisplayName: this.displayName,
      userEmail: this.email,
      inputStyles: {
        borderRadius: '12px',
        padding: '6px 12px',
        fontSize: '14px',
        marginBottom: '2px',
      },
    };
  },
  validations: {
    userName: {
      required,
      minLength: minLength(1),
    },
    userDisplayName: {},
    userEmail: {
      required,
      email,
    },
  },
  watch: {
    name: {
      handler(value) {
        this.userName = value;
      },
      immediate: true,
    },
    displayName: {
      handler(value) {
        this.userDisplayName = value;
      },
      immediate: true,
    },
    email: {
      handler(value) {
        this.userEmail = value;
      },
      immediate: true,
    },
  },
  methods: {
    async updateUser() {
      this.v$.$touch();
      if (this.v$.$invalid) {
        useAlert(this.$t('PROFILE_SETTINGS.FORM.ERROR'));
        return;
      }
      this.$emit('update-user', {
        name: this.userName,
        displayName: this.userDisplayName,
        email: this.userEmail,
      });
    },
  },
};
</script><|MERGE_RESOLUTION|>--- conflicted
+++ resolved
@@ -49,13 +49,8 @@
 <script>
 import { useAlert } from 'dashboard/composables';
 import FormButton from 'v3/components/Form/Button.vue';
-<<<<<<< HEAD
-import { required, minLength, email } from '@vuelidate/validators';
-import alertMixin from 'shared/mixins/alertMixin';
-=======
 import { useVuelidate } from '@vuelidate/core';
 import { required, minLength, email } from '@vuelidate/validators';
->>>>>>> f7102d7f
 export default {
   components: {
     FormButton,
