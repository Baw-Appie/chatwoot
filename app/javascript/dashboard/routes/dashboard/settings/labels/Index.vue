<script setup>
import { useAlert } from 'dashboard/composables';
import { computed, onBeforeMount, ref } from 'vue';
import { useI18n } from 'dashboard/composables/useI18n';
import { useStoreGetters, useStore } from 'dashboard/composables/store';

import AddLabel from './AddLabel.vue';
import EditLabel from './EditLabel.vue';
import BaseSettingsHeader from '../components/BaseSettingsHeader.vue';
import SettingsLayout from '../SettingsLayout.vue';

const getters = useStoreGetters();
const store = useStore();
const { t } = useI18n();

const loading = ref({});
const showAddPopup = ref(false);
const showEditPopup = ref(false);
const showDeleteConfirmationPopup = ref(false);
const selectedLabel = ref({});

const records = computed(() => getters['labels/getLabels'].value);
const uiFlags = computed(() => getters['labels/getUIFlags'].value);

const deleteMessage = computed(() => ` ${selectedLabel.value.title}?`);

const openAddPopup = () => {
  showAddPopup.value = true;
};
const hideAddPopup = () => {
  showAddPopup.value = false;
};

const openEditPopup = response => {
  showEditPopup.value = true;
  selectedLabel.value = response;
};
const hideEditPopup = () => {
  showEditPopup.value = false;
};

const openDeletePopup = response => {
  showDeleteConfirmationPopup.value = true;
  selectedLabel.value = response;
};
const closeDeletePopup = () => {
  showDeleteConfirmationPopup.value = false;
};

const deleteLabel = async id => {
  try {
    await store.dispatch('labels/delete', id);
    useAlert(t('LABEL_MGMT.DELETE.API.SUCCESS_MESSAGE'));
  } catch (error) {
    const errorMessage =
      error?.message || t('LABEL_MGMT.DELETE.API.ERROR_MESSAGE');
    useAlert(errorMessage);
  } finally {
    loading.value[selectedLabel.value.id] = false;
  }
};

const confirmDeletion = () => {
  loading.value[selectedLabel.value.id] = true;
  closeDeletePopup();
  deleteLabel(selectedLabel.value.id);
};

onBeforeMount(() => {
  store.dispatch('labels/get');
});
</script>

<template>
  <SettingsLayout
    :is-loading="uiFlags.isFetching"
    :loading-message="$t('LABEL_MGMT.LOADING')"
    :no-records-found="!records.length"
    :no-records-message="$t('LABEL_MGMT.LIST.404')"
  >
    <template #header>
      <BaseSettingsHeader
        :title="$t('LABEL_MGMT.HEADER')"
        :description="$t('LABEL_MGMT.DESCRIPTION')"
        :link-text="$t('LABEL_MGMT.LEARN_MORE')"
        feature-name="labels"
      >
        <template #actions>
          <woot-button
            class="button nice rounded-md"
            icon="add-circle"
            @click="openAddPopup"
          >
            {{ $t('LABEL_MGMT.HEADER_BTN_TXT') }}
          </woot-button>
        </template>
      </BaseSettingsHeader>
    </template>
    <template #body>
      <table
        class="min-w-full overflow-x-auto divide-y divide-slate-75 dark:divide-slate-700"
      >
        <thead>
          <th
            v-for="thHeader in $t('LABEL_MGMT.LIST.TABLE_HEADER')"
            :key="thHeader"
            class="py-4 ltr:pr-4 rtl:pl-4 text-left font-semibold text-slate-700 dark:text-slate-300"
          >
            {{ thHeader }}
          </th>
        </thead>
        <tbody
          class="divide-y divide-slate-25 dark:divide-slate-800 flex-1 text-slate-700 dark:text-slate-100"
        >
          <tr v-for="(label, index) in records" :key="label.title">
            <td class="py-4 ltr:pr-4 rtl:pl-4">
              <span
                class="font-medium break-words text-slate-700 dark:text-slate-100 mb-1"
              >
                {{ label.title }}
              </span>
            </td>
            <td class="py-4 ltr:pr-4 rtl:pl-4">{{ label.description }}</td>
            <td class="leading-6 py-4 ltr:pr-4 rtl:pl-4">
              <div class="flex items-center">
                <span
                  class="rounded h-4 w-4 mr-1 rtl:mr-0 rtl:ml-1 border border-solid border-slate-50 dark:border-slate-700"
                  :style="{ backgroundColor: label.color }"
                />
                {{ label.color }}
              </div>
            </td>
            <td class="py-4 min-w-xs">
              <div class="flex gap-1">
                <woot-button
                  v-tooltip.top="$t('LABEL_MGMT.FORM.EDIT')"
                  variant="smooth"
                  size="tiny"
                  color-scheme="secondary"
                  class-names="grey-btn"
                  :is-loading="loading[label.id]"
                  icon="edit"
                  @click="openEditPopup(label)"
                />
                <woot-button
                  v-tooltip.top="$t('LABEL_MGMT.FORM.DELETE')"
                  variant="smooth"
                  color-scheme="alert"
                  size="tiny"
                  icon="dismiss-circle"
                  class-names="grey-btn"
                  :is-loading="loading[label.id]"
                  @click="openDeletePopup(label, index)"
                />
              </div>
            </td>
          </tr>
        </tbody>
      </table>
    </template>

    <woot-modal :show.sync="showAddPopup" :on-close="hideAddPopup">
      <AddLabel @close="hideAddPopup" />
    </woot-modal>

    <woot-modal :show.sync="showEditPopup" :on-close="hideEditPopup">
      <EditLabel :selected-response="selectedLabel" @close="hideEditPopup" />
    </woot-modal>

    <woot-delete-modal
      :show.sync="showDeleteConfirmationPopup"
      :on-close="closeDeletePopup"
      :on-confirm="confirmDeletion"
      :title="$t('LABEL_MGMT.DELETE.CONFIRM.TITLE')"
      :message="$t('LABEL_MGMT.DELETE.CONFIRM.MESSAGE')"
      :message-value="deleteMessage"
      :confirm-text="$t('LABEL_MGMT.DELETE.CONFIRM.YES')"
      :reject-text="$t('LABEL_MGMT.DELETE.CONFIRM.NO')"
    />
<<<<<<< HEAD
  </div>
</template>

<style scoped lang="scss">
@import 'dashboard/assets/scss/variables';

.label-color--container {
  @apply flex items-center;
}

.label-color--display {
  @apply rounded h-4 w-4 mr-1 rtl:mr-0 rtl:ml-1 border border-solid border-slate-50 dark:border-slate-700;
}

.label-title {
  span {
    @apply w-60 inline-block;
  }
}
</style>
=======
  </SettingsLayout>
</template>
>>>>>>> dd8abe97
<|MERGE_RESOLUTION|>--- conflicted
+++ resolved
@@ -87,7 +87,7 @@
       >
         <template #actions>
           <woot-button
-            class="button nice rounded-md"
+            class="rounded-md button nice"
             icon="add-circle"
             @click="openAddPopup"
           >
@@ -104,27 +104,27 @@
           <th
             v-for="thHeader in $t('LABEL_MGMT.LIST.TABLE_HEADER')"
             :key="thHeader"
-            class="py-4 ltr:pr-4 rtl:pl-4 text-left font-semibold text-slate-700 dark:text-slate-300"
+            class="py-4 font-semibold text-left ltr:pr-4 rtl:pl-4 text-slate-700 dark:text-slate-300"
           >
             {{ thHeader }}
           </th>
         </thead>
         <tbody
-          class="divide-y divide-slate-25 dark:divide-slate-800 flex-1 text-slate-700 dark:text-slate-100"
+          class="flex-1 divide-y divide-slate-25 dark:divide-slate-800 text-slate-700 dark:text-slate-100"
         >
           <tr v-for="(label, index) in records" :key="label.title">
             <td class="py-4 ltr:pr-4 rtl:pl-4">
               <span
-                class="font-medium break-words text-slate-700 dark:text-slate-100 mb-1"
+                class="mb-1 font-medium break-words text-slate-700 dark:text-slate-100"
               >
                 {{ label.title }}
               </span>
             </td>
             <td class="py-4 ltr:pr-4 rtl:pl-4">{{ label.description }}</td>
-            <td class="leading-6 py-4 ltr:pr-4 rtl:pl-4">
+            <td class="py-4 leading-6 ltr:pr-4 rtl:pl-4">
               <div class="flex items-center">
                 <span
-                  class="rounded h-4 w-4 mr-1 rtl:mr-0 rtl:ml-1 border border-solid border-slate-50 dark:border-slate-700"
+                  class="w-4 h-4 mr-1 border border-solid rounded rtl:mr-0 rtl:ml-1 border-slate-50 dark:border-slate-700"
                   :style="{ backgroundColor: label.color }"
                 />
                 {{ label.color }}
@@ -177,28 +177,5 @@
       :confirm-text="$t('LABEL_MGMT.DELETE.CONFIRM.YES')"
       :reject-text="$t('LABEL_MGMT.DELETE.CONFIRM.NO')"
     />
-<<<<<<< HEAD
-  </div>
-</template>
-
-<style scoped lang="scss">
-@import 'dashboard/assets/scss/variables';
-
-.label-color--container {
-  @apply flex items-center;
-}
-
-.label-color--display {
-  @apply rounded h-4 w-4 mr-1 rtl:mr-0 rtl:ml-1 border border-solid border-slate-50 dark:border-slate-700;
-}
-
-.label-title {
-  span {
-    @apply w-60 inline-block;
-  }
-}
-</style>
-=======
   </SettingsLayout>
-</template>
->>>>>>> dd8abe97
+</template>