<script>
import { mapGetters } from 'vuex';
import { useAutomation } from 'dashboard/composables/useAutomation';
import { useEditableAutomation } from 'dashboard/composables/useEditableAutomation';
import FilterInputBox from 'dashboard/components/widgets/FilterInput/Index.vue';
import AutomationActionInput from 'dashboard/components/widgets/AutomationActionInput.vue';
import {
  getFileName,
  generateAutomationPayload,
  getAttributes,
  getInputType,
  getOperators,
  getCustomAttributeType,
  showActionInput,
} from 'dashboard/helper/automationHelper';
import { validateAutomation } from 'dashboard/helper/validations';

import {
  AUTOMATION_RULE_EVENTS,
  AUTOMATION_ACTION_TYPES,
  AUTOMATIONS,
} from './constants';

export default {
  components: {
    FilterInputBox,
    AutomationActionInput,
  },
  props: {
    onClose: {
      type: Function,
      default: () => {},
    },
    selectedResponse: {
      type: Object,
      default: () => {},
    },
  },
  emits: ['saveAutomation'],
  setup() {
    const {
      automation,
      automationTypes,
      onEventChange,
      getConditionDropdownValues,
      appendNewCondition,
      appendNewAction,
      removeFilter,
      removeAction,
      resetFilter,
      resetAction,
      getActionDropdownValues,
      manifestCustomAttributes,
    } = useAutomation();
    const { formatAutomation } = useEditableAutomation();
    return {
      automation,
      automationTypes,
      onEventChange,
      getConditionDropdownValues,
      appendNewCondition,
      appendNewAction,
      removeFilter,
      removeAction,
      resetFilter,
      resetAction,
      getActionDropdownValues,
      formatAutomation,
      manifestCustomAttributes,
    };
  },
  data() {
    return {
      automationRuleEvent: AUTOMATION_RULE_EVENTS[0].key,
      automationRuleEvents: AUTOMATION_RULE_EVENTS,
      automationMutated: false,
      show: true,
      showDeleteConfirmationModal: false,
      allCustomAttributes: [],
      mode: 'edit',
      errors: {},
    };
  },
  computed: {
    ...mapGetters({
      accountId: 'getCurrentAccountId',
      isFeatureEnabledonAccount: 'accounts/isFeatureEnabledonAccount',
    }),
    hasAutomationMutated() {
      if (
        this.automation.conditions[0].values ||
        this.automation.actions[0].action_params.length
      )
        return true;
      return false;
    },
    automationActionTypes() {
      const isSLAEnabled = this.isFeatureEnabled('sla');
      return isSLAEnabled
        ? AUTOMATION_ACTION_TYPES
        : AUTOMATION_ACTION_TYPES.filter(action => action.key !== 'add_sla');
    },
  },
  mounted() {
    this.manifestCustomAttributes();
    this.allCustomAttributes = this.$store.getters['attributes/getAttributes'];

    this.automation = this.formatAutomation(
      this.selectedResponse,
      this.allCustomAttributes,
      this.automationTypes,
      this.automationActionTypes
    );
  },
  methods: {
    getFileName,
    getAttributes,
    getInputType,
    getOperators,
    getCustomAttributeType,
    showActionInput,
    isFeatureEnabled(flag) {
      return this.isFeatureEnabledonAccount(this.accountId, flag);
    },
    emitSaveAutomation() {
      this.errors = validateAutomation(this.automation);
      if (Object.keys(this.errors).length === 0) {
        const automation = generateAutomationPayload(this.automation);
        this.$emit('saveAutomation', automation, this.mode);
      }
    },
  },
};
</script>

<template>
  <div>
    <woot-modal-header :header-title="$t('AUTOMATION.EDIT.TITLE')" />
    <div class="flex flex-col modal-content">
      <div v-if="automation" class="w-full">
        <woot-input
          v-model="automation.name"
          :label="$t('AUTOMATION.ADD.FORM.NAME.LABEL')"
          type="text"
          :class="{ error: errors.name }"
          :error="errors.name ? $t('AUTOMATION.ADD.FORM.NAME.ERROR') : ''"
          :placeholder="$t('AUTOMATION.ADD.FORM.NAME.PLACEHOLDER')"
        />
        <woot-input
          v-model="automation.description"
          :label="$t('AUTOMATION.ADD.FORM.DESC.LABEL')"
          type="text"
          :class="{ error: errors.description }"
          :error="
            errors.description ? $t('AUTOMATION.ADD.FORM.DESC.ERROR') : ''
          "
          :placeholder="$t('AUTOMATION.ADD.FORM.DESC.PLACEHOLDER')"
        />
        <div class="event_wrapper">
          <label :class="{ error: errors.event_name }">
            {{ $t('AUTOMATION.ADD.FORM.EVENT.LABEL') }}
            <select
              v-model="automation.event_name"
              @change="onEventChange(automation)"
            >
              <option
                v-for="event in automationRuleEvents"
                :key="event.key"
                :value="event.key"
              >
                {{ event.value }}
              </option>
            </select>
            <span v-if="errors.event_name" class="message">
              {{ $t('AUTOMATION.ADD.FORM.EVENT.ERROR') }}
            </span>
          </label>
        </div>
        <!-- // Conditions Start -->
        <section>
          <label>
            {{ $t('AUTOMATION.ADD.FORM.CONDITIONS.LABEL') }}
          </label>
          <div
            class="w-full p-4 mb-4 border border-solid rounded-lg bg-slate-25 dark:bg-slate-700 border-slate-50 dark:border-slate-700"
          >
            <FilterInputBox
              v-for="(condition, i) in automation.conditions"
              :key="i"
              v-model="automation.conditions[i]"
              :filter-attributes="
                getAttributes(automationTypes, automation.event_name)
              "
              :input-type="
                getInputType(
                  allCustomAttributes,
                  automationTypes,
                  automation,
                  automation.conditions[i].attribute_key
                )
              "
              :operators="
                getOperators(
                  allCustomAttributes,
                  automationTypes,
                  automation,
                  mode,
                  automation.conditions[i].attribute_key
                )
              "
              :dropdown-values="
                getConditionDropdownValues(
                  automation.conditions[i].attribute_key
                )
              "
              :custom-attribute-type="
                getCustomAttributeType(
                  automationTypes,
                  automation,
                  automation.conditions[i].attribute_key
                )
              "
              :show-query-operator="i !== automation.conditions.length - 1"
              :error-message="
                errors[`condition_${i}`]
                  ? $t(`AUTOMATION.ERRORS.${errors[`condition_${i}`]}`)
                  : ''
              "
<<<<<<< HEAD
              @resetFilter="resetFilter(i, automation.conditions[i])"
              @removeFilter="removeFilter(automation, i)"
=======
              @reset-filter="
                resetFilter(
                  automation,
                  automationTypes,
                  i,
                  automation.conditions[i]
                )
              "
              @remove-filter="removeFilter(automation, i)"
>>>>>>> 0f26351f
            />
            <div class="mt-4">
              <woot-button
                icon="add"
                color-scheme="success"
                variant="smooth"
                size="small"
                @click="appendNewCondition"
              >
                {{ $t('AUTOMATION.ADD.CONDITION_BUTTON_LABEL') }}
              </woot-button>
            </div>
          </div>
        </section>
        <!-- // Conditions End -->
        <!-- // Actions Start -->
        <section>
          <label>
            {{ $t('AUTOMATION.ADD.FORM.ACTIONS.LABEL') }}
          </label>
          <div
            class="w-full p-4 mb-4 border border-solid rounded-lg bg-slate-25 dark:bg-slate-700 border-slate-50 dark:border-slate-700"
          >
            <AutomationActionInput
              v-for="(action, i) in automation.actions"
              :key="i"
              v-model="automation.actions[i]"
              :action-types="automationActionTypes"
              :dropdown-values="getActionDropdownValues(action.action_name)"
              :show-action-input="
                showActionInput(automationActionTypes, action.action_name)
              "
              :error-message="
                errors[`action_${i}`]
                  ? $t(`AUTOMATION.ERRORS.${errors[`action_${i}`]}`)
                  : ''
              "
              :initial-file-name="getFileName(action, automation.files)"
<<<<<<< HEAD
              @resetAction="resetAction(i)"
              @removeAction="removeAction(i)"
=======
              @reset-action="resetAction(automation, i)"
              @remove-action="removeAction(automation, i)"
>>>>>>> 0f26351f
            />
            <div class="mt-4">
              <woot-button
                icon="add"
                color-scheme="success"
                variant="smooth"
                size="small"
                @click="appendNewAction"
              >
                {{ $t('AUTOMATION.ADD.ACTION_BUTTON_LABEL') }}
              </woot-button>
            </div>
          </div>
        </section>
        <!-- // Actions End -->
        <div class="w-full">
          <div class="flex flex-row justify-end w-full gap-2 px-0 py-2">
            <woot-button
              class="button"
              variant="clear"
              @click.prevent="onClose"
            >
              {{ $t('AUTOMATION.EDIT.CANCEL_BUTTON_TEXT') }}
            </woot-button>
            <woot-button @click="emitSaveAutomation">
              {{ $t('AUTOMATION.EDIT.SUBMIT') }}
            </woot-button>
          </div>
        </div>
      </div>
    </div>
  </div>
</template>

<style lang="scss" scoped>
.event_wrapper {
  select {
    @apply m-0;
  }
  .info-message {
    @apply text-xs text-green-500 dark:text-green-500 text-right;
  }

  @apply mb-6;
}
</style><|MERGE_RESOLUTION|>--- conflicted
+++ resolved
@@ -15,11 +15,7 @@
 } from 'dashboard/helper/automationHelper';
 import { validateAutomation } from 'dashboard/helper/validations';
 
-import {
-  AUTOMATION_RULE_EVENTS,
-  AUTOMATION_ACTION_TYPES,
-  AUTOMATIONS,
-} from './constants';
+import { AUTOMATION_RULE_EVENTS, AUTOMATION_ACTION_TYPES } from './constants';
 
 export default {
   components: {
@@ -226,20 +222,8 @@
                   ? $t(`AUTOMATION.ERRORS.${errors[`condition_${i}`]}`)
                   : ''
               "
-<<<<<<< HEAD
-              @resetFilter="resetFilter(i, automation.conditions[i])"
-              @removeFilter="removeFilter(automation, i)"
-=======
-              @reset-filter="
-                resetFilter(
-                  automation,
-                  automationTypes,
-                  i,
-                  automation.conditions[i]
-                )
-              "
+              @reset-filter="resetFilter(i, automation.conditions[i])"
               @remove-filter="removeFilter(automation, i)"
->>>>>>> 0f26351f
             />
             <div class="mt-4">
               <woot-button
@@ -278,13 +262,8 @@
                   : ''
               "
               :initial-file-name="getFileName(action, automation.files)"
-<<<<<<< HEAD
-              @resetAction="resetAction(i)"
-              @removeAction="removeAction(i)"
-=======
-              @reset-action="resetAction(automation, i)"
-              @remove-action="removeAction(automation, i)"
->>>>>>> 0f26351f
+              @reset-action="resetAction(i)"
+              @remove-action="removeAction(i)"
             />
             <div class="mt-4">
               <woot-button
