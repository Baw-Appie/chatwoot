--- conflicted
+++ resolved
@@ -2,17 +2,12 @@
 import { useAlert } from 'dashboard/composables';
 import { computed, onMounted, ref } from 'vue';
 import Thumbnail from 'dashboard/components/widgets/Thumbnail.vue';
-<<<<<<< HEAD
 import { useI18n } from 'vue-i18n';
-import { useStoreGetters, useStore } from 'dashboard/composables/store';
-=======
-import { useI18n } from 'dashboard/composables/useI18n';
 import {
   useStoreGetters,
   useStore,
   useMapGetter,
 } from 'dashboard/composables/store';
->>>>>>> c0d5b248
 
 import AddAgent from './AddAgent.vue';
 import EditAgent from './EditAgent.vue';
