<script setup>
import { defineEmits, computed, h } from 'vue';
import { useMapGetter } from 'dashboard/composables/store';
import { useI18n } from 'vue-i18n';

// [TODO] Instead of converting the values to their reprentation when building the tableData
// We should do the change in the cell
import { messageStamp, dynamicTime } from 'shared/helpers/timeHelper';

// components
import Table from 'dashboard/components/table/Table.vue';
import Pagination from 'dashboard/components/table/Pagination.vue';
import UserAvatarWithName from 'dashboard/components/widgets/UserAvatarWithName.vue';
import ConversationCell from './ConversationCell.vue';

// constants
import { CSAT_RATINGS } from 'shared/constants/messages';

import {
  useVueTable,
  createColumnHelper,
  getCoreRowModel,
} from '@tanstack/vue-table';

const { pageIndex } = defineProps({
  pageIndex: {
    type: Number,
    default: 0,
  },
});

const emit = defineEmits(['pageChange']);
const { t } = useI18n();
// const isRTL = useMapGetter('accounts/isRTL');
const csatResponses = useMapGetter('csat/getCSATResponses');
const metrics = useMapGetter('csat/getMetrics');

const tableData = computed(() => {
  return csatResponses.value.map(response => ({
    contact: response.contact,
    assignedAgent: response.assigned_agent,
    rating: response.rating,
    feedbackText: response.feedback_message || '---',
    conversationId: response.conversation_id,
    createdAgo: dynamicTime(response.created_at),
    createdAt: messageStamp(response.created_at, 'LLL d yyyy, h:mm a'),
  }));
});

const defaulSpanRender = cellProps =>
  h(
    'span',
    {
      class: cellProps.getValue() ? '' : 'text-slate-300 dark:text-slate-700',
    },
    cellProps.getValue() ? cellProps.getValue() : '---'
  );

const columnHelper = createColumnHelper();

const columns = [
  columnHelper.accessor('contact', {
    header: t('CSAT_REPORTS.TABLE.HEADER.CONTACT_NAME'),
    width: 200,
    cell: cellProps => {
      const { contact } = cellProps.row.original;
      if (contact) {
        return h(UserAvatarWithName, { user: contact });
      }
      return '--';
    },
  }),
  columnHelper.accessor('assignedAgent', {
    header: t('CSAT_REPORTS.TABLE.HEADER.AGENT_NAME'),
    width: 200,
    cell: cellProps => {
      const { assignedAgent } = cellProps.row.original;
      if (assignedAgent) {
        return h(UserAvatarWithName, { user: assignedAgent });
      }
      return '--';
    },
  }),
  columnHelper.accessor('rating', {
    header: t('CSAT_REPORTS.TABLE.HEADER.RATING'),
    align: 'center',
    width: 80,
    cell: cellProps => {
      const { rating: giveRating } = cellProps.row.original;
      const [ratingObject = {}] = CSAT_RATINGS.filter(
        rating => rating.value === giveRating
      );

      return h(
        'span',
        {
          class: ratingObject.emoji
            ? 'emoji-response text-lg'
            : 'text-slate-300 dark:text-slate-700',
        },
        ratingObject.emoji || '---'
      );
    },
  }),
  columnHelper.accessor('feedbackText', {
    header: t('CSAT_REPORTS.TABLE.HEADER.FEEDBACK_TEXT'),
    width: 400,
    cell: defaulSpanRender,
  }),
  columnHelper.accessor('conversationId', {
    header: '',
    width: 100,
    cell: cellProps => h(ConversationCell, cellProps),
  }),
];

const paginationParams = computed(() => {
  return {
    pageIndex: pageIndex,
    pageSize: 25,
  };
});

const table = useVueTable({
  get data() {
    return tableData.value;
  },
  columns,
  manualPagination: true,
  enableSorting: false,
  getCoreRowModel: getCoreRowModel(),
  get rowCount() {
    return metrics.value.totalResponseCount;
  },
  state: {
    get pagination() {
      return paginationParams.value;
    },
  },
  onPaginationChange: updater => {
    const newPagintaion = updater(paginationParams.value);
    emit('pageChange', newPagintaion.pageIndex);
  },
});
</script>

<template>
  <div class="csat--table-container">
    <Table
      :table="table"
<<<<<<< HEAD
      class="max-h-[calc(100vh-21.875rem)] border bg-white dark:bg-slate-900 border-t-0 border-slate-50"
=======
      class="max-h-[calc(100vh-21.875rem)] border bg-white dark:bg-slate-900 border-slate-50 dark:border-slate-800"
>>>>>>> b52950ba
    />
    <div
      v-show="!tableData.length"
      class="csat--empty-records text-slate-600 dark:text-slate-200 bg-white dark:bg-slate-900 border border-t-0 border-solid border-slate-75 dark:border-slate-700"
    >
      {{ $t('CSAT_REPORTS.NO_RECORDS') }}
    </div>
    <div v-if="metrics.totalResponseCount" class="table-pagination">
      <Pagination class="mt-2" :table="table" />
    </div>
  </div>
</template>

<style lang="scss" scoped>
.csat--empty-records {
  align-items: center;
  // border: 1px solid var(--color-border);
  border-top: 0;
  display: flex;
  font-size: var(--font-size-small);
  height: 12.5rem;
  justify-content: center;
  margin-top: -1px;
  width: 100%;
}
</style><|MERGE_RESOLUTION|>--- conflicted
+++ resolved
@@ -148,11 +148,7 @@
   <div class="csat--table-container">
     <Table
       :table="table"
-<<<<<<< HEAD
-      class="max-h-[calc(100vh-21.875rem)] border bg-white dark:bg-slate-900 border-t-0 border-slate-50"
-=======
       class="max-h-[calc(100vh-21.875rem)] border bg-white dark:bg-slate-900 border-slate-50 dark:border-slate-800"
->>>>>>> b52950ba
     />
     <div
       v-show="!tableData.length"
