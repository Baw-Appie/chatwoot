<template>
  <modal :show.sync="show" :on-close="onClose">
    <div class="flex flex-col h-auto overflow-auto">
      <woot-modal-header
        :header-title="$t('CANNED_MGMT.ADD.TITLE')"
        :header-content="$t('CANNED_MGMT.ADD.DESC')"
      />
      <form class="flex flex-col w-full" @submit.prevent="addCannedResponse()">
        <div class="w-full">
          <label :class="{ error: v$.shortCode.$error }">
            {{ $t('CANNED_MGMT.ADD.FORM.SHORT_CODE.LABEL') }}
            <input
              v-model.trim="shortCode"
              type="text"
              :placeholder="$t('CANNED_MGMT.ADD.FORM.SHORT_CODE.PLACEHOLDER')"
              @input="v$.shortCode.$touch"
            />
          </label>
        </div>

        <div class="w-full">
          <label :class="{ error: v$.content.$error }">
            {{ $t('CANNED_MGMT.ADD.FORM.CONTENT.LABEL') }}
          </label>
          <div class="editor-wrap">
            <woot-message-editor
              v-model="content"
              class="message-editor [&>div]:px-1"
              :class="{ editor_warning: v$.content.$error }"
              :enable-variables="true"
              :enable-canned-responses="false"
              :placeholder="$t('CANNED_MGMT.ADD.FORM.CONTENT.PLACEHOLDER')"
              @blur="v$.content.$touch"
            />
          </div>
        </div>
        <div class="flex flex-row justify-end w-full gap-2 px-0 py-2">
          <woot-submit-button
            :disabled="
              v$.content.$invalid ||
              v$.shortCode.$invalid ||
              addCanned.showLoading
            "
            :button-text="$t('CANNED_MGMT.ADD.FORM.SUBMIT')"
            :loading="addCanned.showLoading"
          />
          <button class="button clear" @click.prevent="onClose">
            {{ $t('CANNED_MGMT.ADD.CANCEL_BUTTON_TEXT') }}
          </button>
        </div>
      </form>
    </div>
  </modal>
</template>

<script>
<<<<<<< HEAD
import { required, minLength } from '@vuelidate/validators';
=======
import { useVuelidate } from '@vuelidate/core';
import { required, minLength } from '@vuelidate/validators';
import { useAlert } from 'dashboard/composables';
>>>>>>> f7102d7f

import WootSubmitButton from '../../../../components/buttons/FormSubmitButton.vue';
import Modal from '../../../../components/Modal.vue';
import WootMessageEditor from 'dashboard/components/widgets/WootWriter/Editor.vue';

export default {
  components: {
    WootSubmitButton,
    Modal,
    WootMessageEditor,
  },
  props: {
    responseContent: {
      type: String,
      default: '',
    },
    onClose: {
      type: Function,
      default: () => {},
    },
  },
  setup() {
    return { v$: useVuelidate() };
  },
  data() {
    return {
      shortCode: '',
      content: this.responseContent || '',
      addCanned: {
        showLoading: false,
        message: '',
      },
      show: true,
    };
  },
  validations: {
    shortCode: {
      required,
      minLength: minLength(2),
    },
    content: {
      required,
    },
  },
  methods: {
    resetForm() {
      this.shortCode = '';
      this.content = '';
      this.v$.shortCode.$reset();
      this.v$.content.$reset();
    },
    addCannedResponse() {
      // Show loading on button
      this.addCanned.showLoading = true;
      // Make API Calls
      this.$store
        .dispatch('createCannedResponse', {
          short_code: this.shortCode,
          content: this.content,
        })
        .then(() => {
          // Reset Form, Show success message
          this.addCanned.showLoading = false;
          useAlert(this.$t('CANNED_MGMT.ADD.API.SUCCESS_MESSAGE'));
          this.resetForm();
          this.onClose();
        })
        .catch(error => {
          this.addCanned.showLoading = false;
          const errorMessage =
            error?.message || this.$t('CANNED_MGMT.ADD.API.ERROR_MESSAGE');
          useAlert(errorMessage);
        });
    },
  },
};
</script>

<style scoped lang="scss">
::v-deep {
  .ProseMirror-menubar {
    @apply hidden;
  }

  .ProseMirror-woot-style {
    @apply min-h-[12.5rem];

    p {
      @apply text-base;
    }
  }
}
</style><|MERGE_RESOLUTION|>--- conflicted
+++ resolved
@@ -54,13 +54,9 @@
 </template>
 
 <script>
-<<<<<<< HEAD
-import { required, minLength } from '@vuelidate/validators';
-=======
 import { useVuelidate } from '@vuelidate/core';
 import { required, minLength } from '@vuelidate/validators';
 import { useAlert } from 'dashboard/composables';
->>>>>>> f7102d7f
 
 import WootSubmitButton from '../../../../components/buttons/FormSubmitButton.vue';
 import Modal from '../../../../components/Modal.vue';
