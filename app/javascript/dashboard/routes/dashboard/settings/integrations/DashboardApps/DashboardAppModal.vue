--- conflicted
+++ resolved
@@ -53,14 +53,9 @@
 </template>
 
 <script>
-<<<<<<< HEAD
-import { required, url } from '@vuelidate/validators';
-import alertMixin from 'shared/mixins/alertMixin';
-=======
 import { useVuelidate } from '@vuelidate/core';
 import { required, url } from '@vuelidate/validators';
 import { useAlert } from 'dashboard/composables';
->>>>>>> f7102d7f
 
 export default {
   props: {
