<template>
  <div>
    <settings-section
      :title="$t('INBOX_MGMT.SETTINGS_POPUP.INBOX_AGENTS')"
      :sub-title="$t('INBOX_MGMT.SETTINGS_POPUP.INBOX_AGENTS_SUB_TEXT')"
    >
      <multiselect
        v-model="selectedAgents"
        :options="agentList"
        track-by="id"
        label="name"
        :multiple="true"
        :close-on-select="false"
        :clear-on-select="false"
        :hide-selected="true"
        placeholder="Pick some"
        selected-label
        :select-label="$t('FORMS.MULTISELECT.ENTER_TO_SELECT')"
        :deselect-label="$t('FORMS.MULTISELECT.ENTER_TO_REMOVE')"
        @select="v$.selectedAgents.$touch"
      />

      <woot-submit-button
        :button-text="$t('INBOX_MGMT.SETTINGS_POPUP.UPDATE')"
        :loading="isAgentListUpdating"
        @click="updateAgents"
      />
    </settings-section>

    <settings-section
      :title="$t('INBOX_MGMT.SETTINGS_POPUP.AGENT_ASSIGNMENT')"
      :sub-title="$t('INBOX_MGMT.SETTINGS_POPUP.AGENT_ASSIGNMENT_SUB_TEXT')"
    >
      <label class="w-3/4 settings-item">
        <div class="flex items-center gap-2">
          <input
            id="enableAutoAssignment"
            v-model="enableAutoAssignment"
            type="checkbox"
            @change="handleEnableAutoAssignment"
          />
          <label for="enableAutoAssignment">
            {{ $t('INBOX_MGMT.SETTINGS_POPUP.AUTO_ASSIGNMENT') }}
          </label>
        </div>

        <p class="pb-1 text-sm not-italic text-slate-600 dark:text-slate-400">
          {{ $t('INBOX_MGMT.SETTINGS_POPUP.AUTO_ASSIGNMENT_SUB_TEXT') }}
        </p>
      </label>

      <div
        v-if="enableAutoAssignment && isEnterprise"
        class="max-assignment-container"
      >
        <woot-input
          v-model.trim="maxAssignmentLimit"
          type="number"
          :class="{ error: v$.maxAssignmentLimit.$error }"
          :error="maxAssignmentLimitErrors"
          :label="$t('INBOX_MGMT.AUTO_ASSIGNMENT.MAX_ASSIGNMENT_LIMIT')"
          @blur="v$.maxAssignmentLimit.$touch"
        />

        <p class="pb-1 text-sm not-italic text-slate-600 dark:text-slate-400">
          {{ $t('INBOX_MGMT.AUTO_ASSIGNMENT.MAX_ASSIGNMENT_LIMIT_SUB_TEXT') }}
        </p>

        <woot-submit-button
          :button-text="$t('INBOX_MGMT.SETTINGS_POPUP.UPDATE')"
          :disabled="v$.maxAssignmentLimit.$invalid"
          @click="updateInbox"
        />
      </div>
    </settings-section>
  </div>
</template>

<script>
import { mapGetters } from 'vuex';
<<<<<<< HEAD
import { minValue } from '@vuelidate/validators';
import alertMixin from 'shared/mixins/alertMixin';
=======
import { useVuelidate } from '@vuelidate/core';
import { minValue } from '@vuelidate/validators';
import { useAlert } from 'dashboard/composables';
>>>>>>> f7102d7f
import configMixin from 'shared/mixins/configMixin';
import SettingsSection from '../../../../../components/SettingsSection.vue';

export default {
  components: {
    SettingsSection,
  },
  mixins: [configMixin],
  props: {
    inbox: {
      type: Object,
      default: () => ({}),
    },
  },
  setup() {
    return { v$: useVuelidate() };
  },
  data() {
    return {
      selectedAgents: [],
      isAgentListUpdating: false,
      enableAutoAssignment: false,
      maxAssignmentLimit: null,
    };
  },
  computed: {
    ...mapGetters({
      agentList: 'agents/getAgents',
    }),
    maxAssignmentLimitErrors() {
      if (this.v$.maxAssignmentLimit.$error) {
        return this.$t(
          'INBOX_MGMT.AUTO_ASSIGNMENT.MAX_ASSIGNMENT_LIMIT_RANGE_ERROR'
        );
      }
      return '';
    },
  },
  watch: {
    inbox() {
      this.setDefaults();
    },
  },
  mounted() {
    this.setDefaults();
  },
  methods: {
    setDefaults() {
      this.enableAutoAssignment = this.inbox.enable_auto_assignment;
      this.maxAssignmentLimit =
        this.inbox?.auto_assignment_config?.max_assignment_limit || null;
      this.fetchAttachedAgents();
    },
    async fetchAttachedAgents() {
      try {
        const response = await this.$store.dispatch('inboxMembers/get', {
          inboxId: this.inbox.id,
        });
        const {
          data: { payload: inboxMembers },
        } = response;
        this.selectedAgents = inboxMembers;
      } catch (error) {
        //  Handle error
      }
    },
    handleEnableAutoAssignment() {
      this.updateInbox();
    },
    async updateAgents() {
      const agentList = this.selectedAgents.map(el => el.id);
      this.isAgentListUpdating = true;
      try {
        await this.$store.dispatch('inboxMembers/create', {
          inboxId: this.inbox.id,
          agentList,
        });
        useAlert(this.$t('AGENT_MGMT.EDIT.API.SUCCESS_MESSAGE'));
      } catch (error) {
        useAlert(this.$t('AGENT_MGMT.EDIT.API.ERROR_MESSAGE'));
      }
      this.isAgentListUpdating = false;
    },
    async updateInbox() {
      try {
        const payload = {
          id: this.inbox.id,
          formData: false,
          enable_auto_assignment: this.enableAutoAssignment,
          auto_assignment_config: {
            max_assignment_limit: this.maxAssignmentLimit,
          },
        };
        await this.$store.dispatch('inboxes/updateInbox', payload);
        useAlert(this.$t('INBOX_MGMT.EDIT.API.SUCCESS_MESSAGE'));
      } catch (error) {
        useAlert(this.$t('INBOX_MGMT.EDIT.API.SUCCESS_MESSAGE'));
      }
    },
  },
  validations: {
    selectedAgents: {
      isEmpty() {
        return !!this.selectedAgents.length;
      },
    },
    maxAssignmentLimit: {
      minValue: minValue(1),
    },
  },
};
</script>

<style scoped lang="scss">
@import 'dashboard/assets/scss/variables';
@import 'dashboard/assets/scss/mixins';

.max-assignment-container {
  padding-top: var(--space-slab);
  padding-bottom: var(--space-slab);
}
</style><|MERGE_RESOLUTION|>--- conflicted
+++ resolved
@@ -78,14 +78,9 @@
 
 <script>
 import { mapGetters } from 'vuex';
-<<<<<<< HEAD
-import { minValue } from '@vuelidate/validators';
-import alertMixin from 'shared/mixins/alertMixin';
-=======
 import { useVuelidate } from '@vuelidate/core';
 import { minValue } from '@vuelidate/validators';
 import { useAlert } from 'dashboard/composables';
->>>>>>> f7102d7f
 import configMixin from 'shared/mixins/configMixin';
 import SettingsSection from '../../../../../components/SettingsSection.vue';
 
