<<<<<<< HEAD
<template>
  <div
    class="border border-slate-25 dark:border-slate-800/60 bg-white dark:bg-slate-900 h-full p-6 w-full max-w-full md:w-3/4 md:max-w-[75%] flex-shrink-0 flex-grow-0"
  >
    <div
      v-if="!hasLoginStarted"
      class="flex flex-col items-center justify-center h-full text-center"
    >
      <a href="#" @click="startLogin()">
        <img
          src="~dashboard/assets/images/channels/facebook_login.png"
          class="w-auto h-10"
          alt="Facebook-logo"
        />
      </a>
      <p class="py-6">
        {{
          useInstallationName(
            $t('INBOX_MGMT.ADD.FB.HELP'),
            globalConfig.installationName
          )
        }}
      </p>
    </div>
    <div v-else>
      <div v-if="hasError" class="max-w-lg mx-auto text-center">
        <h5>{{ errorStateMessage }}</h5>
        <p
          v-if="errorStateDescription"
          v-dompurify-html="errorStateDescription"
        />
      </div>
      <loading-state v-else-if="showLoader" :message="emptyStateMessage" />
      <form
        v-else
        class="flex flex-wrap mx-0"
        @submit.prevent="createChannel()"
      >
        <div class="w-full">
          <page-header
            :header-title="$t('INBOX_MGMT.ADD.DETAILS.TITLE')"
            :header-content="
              useInstallationName(
                $t('INBOX_MGMT.ADD.DETAILS.DESC'),
                globalConfig.installationName
              )
            "
          />
        </div>
        <div class="w-3/5">
          <div class="w-full">
            <div class="input-wrap" :class="{ error: v$.selectedPage.$error }">
              {{ $t('INBOX_MGMT.ADD.FB.CHOOSE_PAGE') }}
              <multiselect
                v-model.trim="selectedPage"
                :close-on-select="true"
                :allow-empty="true"
                :options="getSelectablePages"
                track-by="id"
                label="name"
                :select-label="$t('FORMS.MULTISELECT.ENTER_TO_SELECT')"
                :deselect-label="$t('FORMS.MULTISELECT.ENTER_TO_REMOVE')"
                :placeholder="$t('INBOX_MGMT.ADD.FB.PICK_A_VALUE')"
                selected-label
                @select="setPageName"
              />
              <span v-if="v$.selectedPage.$error" class="message">
                {{ $t('INBOX_MGMT.ADD.FB.CHOOSE_PLACEHOLDER') }}
              </span>
            </div>
          </div>
          <div class="w-full">
            <label :class="{ error: v$.pageName.$error }">
              {{ $t('INBOX_MGMT.ADD.FB.INBOX_NAME') }}
              <input
                v-model.trim="pageName"
                type="text"
                :placeholder="$t('INBOX_MGMT.ADD.FB.PICK_NAME')"
                @input="v$.pageName.$touch"
              />
              <span v-if="v$.pageName.$error" class="message">
                {{ $t('INBOX_MGMT.ADD.FB.ADD_NAME') }}
              </span>
            </label>
          </div>
          <div class="w-full text-right">
            <input type="submit" value="Create Inbox" class="button" />
          </div>
        </div>
      </form>
    </div>
  </div>
</template>
=======
>>>>>>> b4b30833
<script>
/* eslint-env browser */
/* global FB */
import { useVuelidate } from '@vuelidate/core';
import { useAlert } from 'dashboard/composables';
import { required } from '@vuelidate/validators';
import LoadingState from 'dashboard/components/widgets/LoadingState.vue';
import { mapGetters } from 'vuex';
import ChannelApi from '../../../../../api/channels';
import PageHeader from '../../SettingsSubPageHeader.vue';
import router from '../../../../index';
import globalConfigMixin from 'shared/mixins/globalConfigMixin';
import accountMixin from '../../../../../mixins/account';

import { loadScript } from 'dashboard/helper/DOMHelpers';
import * as Sentry from '@sentry/browser';

export default {
  components: {
    LoadingState,
    PageHeader,
  },
  mixins: [globalConfigMixin, accountMixin],
  setup() {
    return { v$: useVuelidate() };
  },
  data() {
    return {
      isCreating: false,
      hasError: false,
      omniauth_token: '',
      user_access_token: '',
      channel: 'facebook',
      selectedPage: { name: null, id: null },
      pageName: '',
      pageList: [],
      emptyStateMessage: this.$t('INBOX_MGMT.DETAILS.LOADING_FB'),
      errorStateMessage: '',
      errorStateDescription: '',
      hasLoginStarted: false,
    };
  },

  validations: {
    pageName: {
      required,
    },

    selectedPage: {
      isEmpty() {
        return this.selectedPage !== null && !!this.selectedPage.name;
      },
    },
  },

  computed: {
    showLoader() {
      return !this.user_access_token || this.isCreating;
    },
    getSelectablePages() {
      return this.pageList.filter(item => !item.exists);
    },
    ...mapGetters({
      globalConfig: 'globalConfig/get',
    }),
  },

  mounted() {
    window.fbAsyncInit = this.runFBInit;
  },

  methods: {
    async startLogin() {
      this.hasLoginStarted = true;
      try {
        // this will load the SDK in a promise, and resolve it when the sdk is loaded
        // in case the SDK is already present, it will resolve immediately
        await this.loadFBsdk();
        this.runFBInit(); // run init anyway, `tryFBlogin` won't wait for `fbAsyncInit` otherwise.
        this.tryFBlogin(); // make an attempt to login
      } catch (error) {
        if (error.name === 'ScriptLoaderError') {
          // if the error was related to script loading, we show a toast
          useAlert(this.$t('INBOX_MGMT.DETAILS.ERROR_FB_LOADING'));
        } else {
          // if the error was anything else, we capture it and show a toast
          Sentry.captureException(error);
          useAlert(this.$t('INBOX_MGMT.DETAILS.ERROR_FB_AUTH'));
        }
      }
    },

    setPageName({ name }) {
      this.v$.selectedPage.$touch();
      this.pageName = name;
    },

    initChannelAuth(channel) {
      if (channel === 'facebook') {
        this.loadFBsdk();
      }
    },

    runFBInit() {
      FB.init({
        appId: window.chatwootConfig.fbAppId,
        xfbml: true,
        version: window.chatwootConfig.fbApiVersion,
        status: true,
      });
      window.fbSDKLoaded = true;
      FB.AppEvents.logPageView();
    },

    async loadFBsdk() {
      return loadScript('https://connect.facebook.net/en_US/sdk.js', {
        id: 'facebook-jssdk',
      });
    },

    tryFBlogin() {
      FB.login(
        response => {
          this.hasError = false;
          if (response.status === 'connected') {
            this.fetchPages(response.authResponse.accessToken);
          } else if (response.status === 'not_authorized') {
            // eslint-disable-next-line no-console
            console.error('FACEBOOK AUTH ERROR', response);
            this.hasError = true;
            // The person is logged into Facebook, but not your app.
            this.errorStateMessage = this.$t(
              'INBOX_MGMT.DETAILS.ERROR_FB_UNAUTHORIZED'
            );
            this.errorStateDescription = this.$t(
              'INBOX_MGMT.DETAILS.ERROR_FB_UNAUTHORIZED_HELP'
            );
          } else {
            // eslint-disable-next-line no-console
            console.error('FACEBOOK AUTH ERROR', response);
            this.hasError = true;
            // The person is not logged into Facebook, so we're not sure if
            // they are logged into this app or not.
            this.errorStateMessage = this.$t(
              'INBOX_MGMT.DETAILS.ERROR_FB_AUTH'
            );
            this.errorStateDescription = '';
          }
        },
        {
          scope:
            'pages_manage_metadata,business_management,pages_messaging,instagram_basic,pages_show_list,pages_read_engagement,instagram_manage_messages',
        }
      );
    },

    async fetchPages(_token) {
      try {
        const response = await ChannelApi.fetchFacebookPages(
          _token,
          this.accountId
        );
        const {
          data: { data },
        } = response;
        this.pageList = data.page_details;
        this.user_access_token = data.user_access_token;
      } catch (error) {
        // Ignore error
      }
    },

    channelParams() {
      return {
        user_access_token: this.user_access_token,
        page_access_token: this.selectedPage.access_token,
        page_id: this.selectedPage.id,
        inbox_name: this.selectedPage.name,
      };
    },

    createChannel() {
      this.v$.$touch();
      if (!this.v$.$error) {
        this.emptyStateMessage = this.$t('INBOX_MGMT.DETAILS.CREATING_CHANNEL');
        this.isCreating = true;
        this.$store
          .dispatch('inboxes/createFBChannel', this.channelParams())
          .then(data => {
            router.replace({
              name: 'settings_inboxes_add_agents',
              params: { page: 'new', inbox_id: data.id },
            });
          })
          .catch(() => {
            this.isCreating = false;
          });
      }
    },
  },
};
</script>

<template>
  <div
    class="border border-slate-25 dark:border-slate-800/60 bg-white dark:bg-slate-900 h-full p-6 w-full max-w-full md:w-3/4 md:max-w-[75%] flex-shrink-0 flex-grow-0"
  >
    <div
      v-if="!hasLoginStarted"
      class="flex flex-col items-center justify-center h-full text-center"
    >
      <a href="#" @click="startLogin()">
        <img
          class="w-auto h-10"
          src="~dashboard/assets/images/channels/facebook_login.png"
          alt="Facebook-logo"
        />
      </a>
      <p class="py-6">
        {{
          useInstallationName(
            $t('INBOX_MGMT.ADD.FB.HELP'),
            globalConfig.installationName
          )
        }}
      </p>
    </div>
    <div v-else>
      <div v-if="hasError" class="max-w-lg mx-auto text-center">
        <h5>{{ errorStateMessage }}</h5>
        <p
          v-if="errorStateDescription"
          v-dompurify-html="errorStateDescription"
        />
      </div>
      <LoadingState v-else-if="showLoader" :message="emptyStateMessage" />
      <form
        v-else
        class="flex flex-wrap mx-0"
        @submit.prevent="createChannel()"
      >
        <div class="w-full">
          <PageHeader
            :header-title="$t('INBOX_MGMT.ADD.DETAILS.TITLE')"
            :header-content="
              useInstallationName(
                $t('INBOX_MGMT.ADD.DETAILS.DESC'),
                globalConfig.installationName
              )
            "
          />
        </div>
        <div class="w-3/5">
          <div class="w-full">
            <div class="input-wrap" :class="{ error: v$.selectedPage.$error }">
              {{ $t('INBOX_MGMT.ADD.FB.CHOOSE_PAGE') }}
              <multiselect
                v-model.trim="selectedPage"
                close-on-select
                allow-empty
                :options="getSelectablePages"
                track-by="id"
                label="name"
                :select-label="$t('FORMS.MULTISELECT.ENTER_TO_SELECT')"
                :deselect-label="$t('FORMS.MULTISELECT.ENTER_TO_REMOVE')"
                :placeholder="$t('INBOX_MGMT.ADD.FB.PICK_A_VALUE')"
                selected-label
                @select="setPageName"
              />
              <span v-if="v$.selectedPage.$error" class="message">
                {{ $t('INBOX_MGMT.ADD.FB.CHOOSE_PLACEHOLDER') }}
              </span>
            </div>
          </div>
          <div class="w-full">
            <label :class="{ error: v$.pageName.$error }">
              {{ $t('INBOX_MGMT.ADD.FB.INBOX_NAME') }}
              <input
                v-model.trim="pageName"
                type="text"
                :placeholder="$t('INBOX_MGMT.ADD.FB.PICK_NAME')"
                @input="v$.pageName.$touch"
              />
              <span v-if="v$.pageName.$error" class="message">
                {{ $t('INBOX_MGMT.ADD.FB.ADD_NAME') }}
              </span>
            </label>
          </div>
          <div class="w-full text-right">
            <input type="submit" value="Create Inbox" class="button" />
          </div>
        </div>
      </form>
    </div>
  </div>
</template><|MERGE_RESOLUTION|>--- conflicted
+++ resolved
@@ -1,99 +1,3 @@
-<<<<<<< HEAD
-<template>
-  <div
-    class="border border-slate-25 dark:border-slate-800/60 bg-white dark:bg-slate-900 h-full p-6 w-full max-w-full md:w-3/4 md:max-w-[75%] flex-shrink-0 flex-grow-0"
-  >
-    <div
-      v-if="!hasLoginStarted"
-      class="flex flex-col items-center justify-center h-full text-center"
-    >
-      <a href="#" @click="startLogin()">
-        <img
-          src="~dashboard/assets/images/channels/facebook_login.png"
-          class="w-auto h-10"
-          alt="Facebook-logo"
-        />
-      </a>
-      <p class="py-6">
-        {{
-          useInstallationName(
-            $t('INBOX_MGMT.ADD.FB.HELP'),
-            globalConfig.installationName
-          )
-        }}
-      </p>
-    </div>
-    <div v-else>
-      <div v-if="hasError" class="max-w-lg mx-auto text-center">
-        <h5>{{ errorStateMessage }}</h5>
-        <p
-          v-if="errorStateDescription"
-          v-dompurify-html="errorStateDescription"
-        />
-      </div>
-      <loading-state v-else-if="showLoader" :message="emptyStateMessage" />
-      <form
-        v-else
-        class="flex flex-wrap mx-0"
-        @submit.prevent="createChannel()"
-      >
-        <div class="w-full">
-          <page-header
-            :header-title="$t('INBOX_MGMT.ADD.DETAILS.TITLE')"
-            :header-content="
-              useInstallationName(
-                $t('INBOX_MGMT.ADD.DETAILS.DESC'),
-                globalConfig.installationName
-              )
-            "
-          />
-        </div>
-        <div class="w-3/5">
-          <div class="w-full">
-            <div class="input-wrap" :class="{ error: v$.selectedPage.$error }">
-              {{ $t('INBOX_MGMT.ADD.FB.CHOOSE_PAGE') }}
-              <multiselect
-                v-model.trim="selectedPage"
-                :close-on-select="true"
-                :allow-empty="true"
-                :options="getSelectablePages"
-                track-by="id"
-                label="name"
-                :select-label="$t('FORMS.MULTISELECT.ENTER_TO_SELECT')"
-                :deselect-label="$t('FORMS.MULTISELECT.ENTER_TO_REMOVE')"
-                :placeholder="$t('INBOX_MGMT.ADD.FB.PICK_A_VALUE')"
-                selected-label
-                @select="setPageName"
-              />
-              <span v-if="v$.selectedPage.$error" class="message">
-                {{ $t('INBOX_MGMT.ADD.FB.CHOOSE_PLACEHOLDER') }}
-              </span>
-            </div>
-          </div>
-          <div class="w-full">
-            <label :class="{ error: v$.pageName.$error }">
-              {{ $t('INBOX_MGMT.ADD.FB.INBOX_NAME') }}
-              <input
-                v-model.trim="pageName"
-                type="text"
-                :placeholder="$t('INBOX_MGMT.ADD.FB.PICK_NAME')"
-                @input="v$.pageName.$touch"
-              />
-              <span v-if="v$.pageName.$error" class="message">
-                {{ $t('INBOX_MGMT.ADD.FB.ADD_NAME') }}
-              </span>
-            </label>
-          </div>
-          <div class="w-full text-right">
-            <input type="submit" value="Create Inbox" class="button" />
-          </div>
-        </div>
-      </form>
-    </div>
-  </div>
-</template>
-=======
->>>>>>> b4b30833
 <script>
 /* eslint-env browser */
 /* global FB */
