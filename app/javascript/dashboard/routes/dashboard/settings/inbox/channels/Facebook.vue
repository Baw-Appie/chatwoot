--- conflicted
+++ resolved
@@ -91,11 +91,8 @@
 <script>
 /* eslint-env browser */
 /* global FB */
-<<<<<<< HEAD
 import { useVuelidate } from '@vuelidate/core';
-=======
 import { useAlert } from 'dashboard/composables';
->>>>>>> 79aa5a5d
 import { required } from 'vuelidate/lib/validators';
 import LoadingState from 'dashboard/components/widgets/LoadingState.vue';
 import { mapGetters } from 'vuex';
@@ -114,12 +111,9 @@
     PageHeader,
   },
   mixins: [globalConfigMixin, accountMixin],
-<<<<<<< HEAD
   setup() {
     return { v$: useVuelidate() };
   },
-=======
->>>>>>> 79aa5a5d
   data() {
     return {
       isCreating: false,
