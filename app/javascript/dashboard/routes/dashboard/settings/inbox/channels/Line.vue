<template>
  <div
    class="border border-slate-25 dark:border-slate-800/60 bg-white dark:bg-slate-900 h-full p-6 w-full max-w-full md:w-3/4 md:max-w-[75%] flex-shrink-0 flex-grow-0"
  >
    <page-header
      :header-title="$t('INBOX_MGMT.ADD.LINE_CHANNEL.TITLE')"
      :header-content="$t('INBOX_MGMT.ADD.LINE_CHANNEL.DESC')"
    />
    <form class="flex flex-wrap mx-0" @submit.prevent="createChannel()">
      <div class="w-[65%] flex-shrink-0 flex-grow-0 max-w-[65%]">
        <label :class="{ error: v$.channelName.$error }">
          {{ $t('INBOX_MGMT.ADD.LINE_CHANNEL.CHANNEL_NAME.LABEL') }}
          <input
            v-model.trim="channelName"
            type="text"
            :placeholder="
              $t('INBOX_MGMT.ADD.LINE_CHANNEL.CHANNEL_NAME.PLACEHOLDER')
            "
            @blur="v$.channelName.$touch"
          />
          <span v-if="v$.channelName.$error" class="message">{{
            $t('INBOX_MGMT.ADD.LINE_CHANNEL.CHANNEL_NAME.ERROR')
          }}</span>
        </label>
      </div>

      <div class="w-[65%] flex-shrink-0 flex-grow-0 max-w-[65%]">
        <label :class="{ error: v$.lineChannelId.$error }">
          {{ $t('INBOX_MGMT.ADD.LINE_CHANNEL.LINE_CHANNEL_ID.LABEL') }}
          <input
            v-model.trim="lineChannelId"
            type="text"
            :placeholder="
              $t('INBOX_MGMT.ADD.LINE_CHANNEL.LINE_CHANNEL_ID.PLACEHOLDER')
            "
            @blur="v$.lineChannelId.$touch"
          />
        </label>
      </div>

      <div class="w-[65%] flex-shrink-0 flex-grow-0 max-w-[65%]">
        <label :class="{ error: v$.lineChannelSecret.$error }">
          {{ $t('INBOX_MGMT.ADD.LINE_CHANNEL.LINE_CHANNEL_SECRET.LABEL') }}
          <input
            v-model.trim="lineChannelSecret"
            type="text"
            :placeholder="
              $t('INBOX_MGMT.ADD.LINE_CHANNEL.LINE_CHANNEL_SECRET.PLACEHOLDER')
            "
            @blur="v$.lineChannelSecret.$touch"
          />
        </label>
      </div>

      <div class="w-[65%] flex-shrink-0 flex-grow-0 max-w-[65%]">
        <label :class="{ error: v$.lineChannelToken.$error }">
          {{ $t('INBOX_MGMT.ADD.LINE_CHANNEL.LINE_CHANNEL_TOKEN.LABEL') }}
          <input
            v-model.trim="lineChannelToken"
            type="text"
            :placeholder="
              $t('INBOX_MGMT.ADD.LINE_CHANNEL.LINE_CHANNEL_TOKEN.PLACEHOLDER')
            "
            @blur="v$.lineChannelToken.$touch"
          />
        </label>
      </div>

      <div class="w-full">
        <woot-submit-button
          :loading="uiFlags.isCreating"
          :button-text="$t('INBOX_MGMT.ADD.LINE_CHANNEL.SUBMIT_BUTTON')"
        />
      </div>
    </form>
  </div>
</template>

<script>
import { mapGetters } from 'vuex';
<<<<<<< HEAD
import alertMixin from 'shared/mixins/alertMixin';
=======
import { useVuelidate } from '@vuelidate/core';
import { useAlert } from 'dashboard/composables';
>>>>>>> f7102d7f
import { required } from '@vuelidate/validators';
import router from '../../../../index';
import PageHeader from '../../SettingsSubPageHeader.vue';

export default {
  components: {
    PageHeader,
  },
  setup() {
    return { v$: useVuelidate() };
  },
  data() {
    return {
      channelName: '',
      lineChannelId: '',
      lineChannelSecret: '',
      lineChannelToken: '',
    };
  },
  computed: {
    ...mapGetters({
      uiFlags: 'inboxes/getUIFlags',
    }),
  },
  validations: {
    channelName: { required },
    lineChannelId: { required },
    lineChannelSecret: { required },
    lineChannelToken: { required },
  },
  methods: {
    async createChannel() {
      this.v$.$touch();
      if (this.v$.$invalid) {
        return;
      }

      try {
        const lineChannel = await this.$store.dispatch(
          'inboxes/createChannel',
          {
            name: this.channelName,
            channel: {
              type: 'line',
              line_channel_id: this.lineChannelId,
              line_channel_secret: this.lineChannelSecret,
              line_channel_token: this.lineChannelToken,
            },
          }
        );

        router.replace({
          name: 'settings_inboxes_add_agents',
          params: {
            page: 'new',
            inbox_id: lineChannel.id,
          },
        });
      } catch (error) {
        useAlert(this.$t('INBOX_MGMT.ADD.LINE_CHANNEL.API.ERROR_MESSAGE'));
      }
    },
  },
};
</script><|MERGE_RESOLUTION|>--- conflicted
+++ resolved
@@ -78,12 +78,8 @@
 
 <script>
 import { mapGetters } from 'vuex';
-<<<<<<< HEAD
-import alertMixin from 'shared/mixins/alertMixin';
-=======
 import { useVuelidate } from '@vuelidate/core';
 import { useAlert } from 'dashboard/composables';
->>>>>>> f7102d7f
 import { required } from '@vuelidate/validators';
 import router from '../../../../index';
 import PageHeader from '../../SettingsSubPageHeader.vue';
