import { frontendURL } from '../../../helper/URLHelper';
import {
  ROLES,
  CONVERSATION_PERMISSIONS,
} from 'dashboard/constants/permissions.js';

import account from './account/account.routes';
import agent from './agents/agent.routes';
import agentBot from './agentBots/agentBot.routes';
import attributes from './attributes/attributes.routes';
import automation from './automation/automation.routes';
import auditlogs from './auditlogs/audit.routes';
import billing from './billing/billing.routes';
import campaigns from './campaigns/campaigns.routes';
import canned from './canned/canned.routes';
import inbox from './inbox/inbox.routes';
import integrations from './integrations/integrations.routes';
import labels from './labels/labels.routes';
import macros from './macros/macros.routes';
import reports from './reports/reports.routes';
import store from '../../../store';
import sla from './sla/sla.routes';
import teams from './teams/teams.routes';
import customRoles from './customRoles/customRole.routes';
import profile from './profile/profile.routes';

export default {
  routes: [
    {
      path: frontendURL('accounts/:accountId/settings'),
      name: 'settings_home',
      meta: {
        permissions: [...ROLES, ...CONVERSATION_PERMISSIONS],
      },
<<<<<<< HEAD
      redirect: to => {
        if (store.getters.getCurrentRole === 'administrator') {
          return { name: 'general_settings_index', params: to.params };
=======
      redirect: () => {
        if (
          store.getters.getCurrentRole === 'administrator' &&
          store.getters.getCurrentCustomRoleId === null
        ) {
          return frontendURL('accounts/:accountId/settings/general');
>>>>>>> c0d5b248
        }
        return { name: 'canned_list', params: to.params };
      },
    },
    ...account.routes,
    ...agent.routes,
    ...agentBot.routes,
    ...attributes.routes,
    ...automation.routes,
    ...auditlogs.routes,
    ...billing.routes,
    ...campaigns.routes,
    ...canned.routes,
    ...inbox.routes,
    ...integrations.routes,
    ...labels.routes,
    ...macros.routes,
    ...reports.routes,
    ...sla.routes,
    ...teams.routes,
    ...customRoles.routes,
    ...profile.routes,
  ],
};<|MERGE_RESOLUTION|>--- conflicted
+++ resolved
@@ -32,19 +32,14 @@
       meta: {
         permissions: [...ROLES, ...CONVERSATION_PERMISSIONS],
       },
-<<<<<<< HEAD
       redirect: to => {
-        if (store.getters.getCurrentRole === 'administrator') {
-          return { name: 'general_settings_index', params: to.params };
-=======
-      redirect: () => {
         if (
           store.getters.getCurrentRole === 'administrator' &&
           store.getters.getCurrentCustomRoleId === null
         ) {
-          return frontendURL('accounts/:accountId/settings/general');
->>>>>>> c0d5b248
+          return { name: 'general_settings_index', params: to.params };
         }
+
         return { name: 'canned_list', params: to.params };
       },
     },
