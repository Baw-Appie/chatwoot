<script>
import validations from './validations';
import { useVuelidate } from '@vuelidate/core';

export default {
  props: {
    threshold: {
      type: Number,
      default: null,
    },
    thresholdUnit: {
      type: String,
      default: 'Minutes',
    },
    label: {
      type: String,
      default: '',
    },
    placeholder: {
      type: String,
      default: '',
    },
  },
  setup() {
    return { v$: useVuelidate() };
  },
  data() {
    return {
      thresholdTime: this.threshold || '',
      thresholdUnitValue: this.thresholdUnit,
      options: [
        { value: 'Minutes', label: 'minutes' },
        { value: 'Hours', label: 'hours' },
        { value: 'Days', label: 'days' },
      ],
    };
  },
  validations,
  computed: {
    thresholdTimeErrorMessage() {
      let errorMessage = '';
      if (this.v$.thresholdTime.$error) {
        if (!this.v$.thresholdTime.numeric || !this.v$.thresholdTime.minValue) {
          errorMessage = this.$t(
            'SLA.FORM.THRESHOLD_TIME.INVALID_FORMAT_ERROR'
          );
        }
      }
      return errorMessage;
    },
  },
  watch: {
    threshold: {
      immediate: true,
      handler(value) {
        if (!Number.isNaN(value)) {
          this.thresholdTime = value;
        }
      },
    },
    thresholdUnit: {
      immediate: true,
      handler(value) {
        this.thresholdUnitValue = value;
      },
    },
  },
  methods: {
    onThresholdUnitChange() {
      this.$emit('unit', this.thresholdUnitValue);
    },
    onThresholdTimeChange() {
      this.v$.thresholdTime.$touch();
      const isInvalid = this.v$.thresholdTime.$invalid;
      this.$emit('isInValid', isInvalid);
<<<<<<< HEAD
      this.$emit('updateThreshold', Number(this.thresholdTime));
=======
      this.$emit(
        'updateThreshold',
        this.thresholdTime ? Number(this.thresholdTime) : null
      );
>>>>>>> b52950ba
    },
  },
};
</script>

<template>
  <div class="flex items-center w-full gap-3">
    <woot-input
      v-model="thresholdTime"
      type="number"
      :class="{ error: v$.thresholdTime.$error }"
      class="flex-grow"
      :styles="{
        borderRadius: '12px',
        padding: '6px 12px',
        fontSize: '14px',
      }"
      :label="label"
      :placeholder="placeholder"
      :error="thresholdTimeErrorMessage"
      @update:model-value="onThresholdTimeChange"
    />
    <!-- the mt-7 handles the label offset -->
    <div class="mt-7">
      <select
        v-model="thresholdUnitValue"
        class="px-4 py-1.5 min-w-[6.5rem] h-10 text-sm font-medium border-0 bg-slate-50 rounded-xl hover:cursor-pointer pr-7 text-slate-800 dark:text-slate-300"
        @change="onThresholdUnitChange"
      >
        <option
          v-for="(option, index) in options"
          :key="index"
          :value="option.value"
        >
          {{ option.label }}
        </option>
      </select>
    </div>
  </div>
</template><|MERGE_RESOLUTION|>--- conflicted
+++ resolved
@@ -73,14 +73,10 @@
       this.v$.thresholdTime.$touch();
       const isInvalid = this.v$.thresholdTime.$invalid;
       this.$emit('isInValid', isInvalid);
-<<<<<<< HEAD
-      this.$emit('updateThreshold', Number(this.thresholdTime));
-=======
       this.$emit(
         'updateThreshold',
         this.thresholdTime ? Number(this.thresholdTime) : null
       );
->>>>>>> b52950ba
     },
   },
 };
