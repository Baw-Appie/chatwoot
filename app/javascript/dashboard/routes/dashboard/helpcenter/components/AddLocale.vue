<!-- eslint-disable vue/no-mutating-props -->
<template>
  <modal :show.sync="show" :on-close="onClose">
    <woot-modal-header
      :header-title="$t('HELP_CENTER.PORTAL.ADD_LOCALE.TITLE')"
      :header-content="$t('HELP_CENTER.PORTAL.ADD_LOCALE.SUB_TITLE')"
    />
    <form class="w-full" @submit.prevent="onCreate">
      <div class="w-full">
        <label :class="{ error: v$.selectedLocale.$error }">
          {{ $t('HELP_CENTER.PORTAL.ADD_LOCALE.LOCALE.LABEL') }}
          <select v-model="selectedLocale">
            <option
              v-for="locale in locales"
              :key="locale.name"
              :value="locale.id"
            >
              {{ locale.name }}-{{ locale.code }}
            </option>
          </select>
          <span v-if="v$.selectedLocale.$error" class="message">
            {{ $t('HELP_CENTER.PORTAL.ADD_LOCALE.LOCALE.ERROR') }}
          </span>
        </label>

        <div class="w-full">
          <div class="flex flex-row justify-end w-full gap-2 px-0 py-2">
            <woot-button class="button clear" @click.prevent="onClose">
              {{ $t('HELP_CENTER.PORTAL.ADD_LOCALE.BUTTONS.CANCEL') }}
            </woot-button>
            <woot-button>
              {{ $t('HELP_CENTER.PORTAL.ADD_LOCALE.BUTTONS.CREATE') }}
            </woot-button>
          </div>
        </div>
      </div>
    </form>
  </modal>
</template>

<script>
import Modal from 'dashboard/components/Modal.vue';
<<<<<<< HEAD
import alertMixin from 'shared/mixins/alertMixin';
=======
import { useVuelidate } from '@vuelidate/core';
import { useAlert } from 'dashboard/composables';
>>>>>>> f7102d7f
import { required } from '@vuelidate/validators';
import allLocales from 'shared/constants/locales.js';
import { PORTALS_EVENTS } from '../../../../helper/AnalyticsHelper/events';

export default {
  components: {
    Modal,
  },
  props: {
    show: {
      type: Boolean,
      default: true,
    },
    portal: {
      type: Object,
      default: () => ({}),
    },
  },
  setup() {
    return { v$: useVuelidate() };
  },
  data() {
    return {
      selectedLocale: '',
      isUpdating: false,
    };
  },
  computed: {
    addedLocales() {
      const { allowed_locales: allowedLocales } = this.portal.config;
      return allowedLocales.map(locale => locale.code);
    },
    locales() {
      const addedLocales = this.portal.config.allowed_locales.map(
        locale => locale.code
      );
      return Object.keys(allLocales)
        .map(key => {
          return {
            id: key,
            name: allLocales[key],
            code: key,
          };
        })
        .filter(locale => {
          return !addedLocales.includes(locale.code);
        });
    },
  },
  validations: {
    selectedLocale: {
      required,
    },
  },
  methods: {
    async onCreate() {
      this.v$.$touch();
      if (this.v$.$invalid) {
        return;
      }
      const updatedLocales = this.addedLocales;
      updatedLocales.push(this.selectedLocale);
      this.isUpdating = true;
      try {
        await this.$store.dispatch('portals/update', {
          portalSlug: this.portal.slug,
          config: { allowed_locales: updatedLocales },
        });
        this.alertMessage = this.$t(
          'HELP_CENTER.PORTAL.ADD_LOCALE.API.SUCCESS_MESSAGE'
        );
        this.onClose();
        this.$track(PORTALS_EVENTS.CREATE_LOCALE, {
          localeAdded: this.selectedLocale,
          totalLocales: updatedLocales.length,
          from: this.$route.name,
        });
      } catch (error) {
        this.alertMessage =
          error?.message ||
          this.$t('HELP_CENTER.PORTAL.ADD_LOCALE.API.ERROR_MESSAGE');
      } finally {
        useAlert(this.alertMessage);
        this.isUpdating = false;
      }
    },
    onClose() {
      this.$emit('cancel');
    },
  },
};
</script>
<style scoped lang="scss">
.input-container::v-deep {
  margin: 0 0 var(--space-normal);

  input {
    margin-bottom: 0;
  }

  .message {
    margin-top: 0;
  }
}
</style><|MERGE_RESOLUTION|>--- conflicted
+++ resolved
@@ -40,13 +40,9 @@
 
 <script>
 import Modal from 'dashboard/components/Modal.vue';
-<<<<<<< HEAD
-import alertMixin from 'shared/mixins/alertMixin';
-=======
+import { required } from '@vuelidate/validators';
 import { useVuelidate } from '@vuelidate/core';
 import { useAlert } from 'dashboard/composables';
->>>>>>> f7102d7f
-import { required } from '@vuelidate/validators';
 import allLocales from 'shared/constants/locales.js';
 import { PORTALS_EVENTS } from '../../../../helper/AnalyticsHelper/events';
 
