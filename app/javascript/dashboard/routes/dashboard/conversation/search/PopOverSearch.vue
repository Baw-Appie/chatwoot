--- conflicted
+++ resolved
@@ -1,73 +1,17 @@
 <template>
-<<<<<<< HEAD
   <div class="search-wrap">
     <div class="search" :class="{ 'is-active': showSearchBox }">
       <woot-sidemenu-icon />
       <router-link :to="searchUrl" class="search--link">
-=======
-  <div v-on-clickaway="closeSearch" class="search-wrap">
-    <div class="search-header--wrap" :class="{ 'is-active': showSearchBox }">
-      <woot-sidemenu-icon v-if="!showSearchBox" />
-      <div class="search" :class="{ 'is-active': showSearchBox }">
->>>>>>> 76650c86
         <div class="icon">
           <fluent-icon icon="search" class="search--icon" size="16" />
         </div>
-<<<<<<< HEAD
         <p class="search--label">{{ $t('CONVERSATION.SEARCH_MESSAGES') }}</p>
       </router-link>
       <switch-layout
         :is-on-expanded-layout="isOnExpandedLayout"
         @toggle="$emit('toggle-conversation-layout')"
       />
-=======
-        <input
-          v-model="searchTerm"
-          class="search--input"
-          :placeholder="$t('CONVERSATION.SEARCH_MESSAGES')"
-          @focus="onSearch"
-        />
-      </div>
-      <switch-layout
-        v-if="!showSearchBox"
-        :is-on-expanded-layout="isOnExpandedLayout"
-        @toggle="$emit('toggle-conversation-layout')"
-      />
-    </div>
-    <div v-if="showSearchBox" class="results-wrap">
-      <div class="show-results">
-        <div>
-          <div class="result-view">
-            <div class="result">
-              {{ $t('CONVERSATION.SEARCH.RESULT_TITLE') }}
-              <span v-if="resultsCount" class="message-counter">
-                ({{ resultsCount }})
-              </span>
-            </div>
-            <div v-if="uiFlags.isFetching" class="search--activity-message">
-              <woot-spinner size="" />
-              {{ $t('CONVERSATION.SEARCH.LOADING_MESSAGE') }}
-            </div>
-          </div>
-
-          <div v-if="showSearchResult" class="search-results--container">
-            <result-item
-              v-for="conversation in conversations"
-              :key="conversation.messageId"
-              :conversation-id="conversation.id"
-              :user-name="conversation.contact.name"
-              :timestamp="conversation.created_at"
-              :messages="conversation.messages"
-              :search-term="searchTerm"
-              :inbox-name="conversation.inbox.name"
-            />
-          </div>
-          <div v-else-if="showEmptyResult" class="search--activity-no-message">
-            {{ $t('CONVERSATION.SEARCH.NO_MATCHING_RESULTS') }}
-          </div>
-        </div>
-      </div>
->>>>>>> 76650c86
     </div>
   </div>
 </template>
@@ -119,28 +63,11 @@
 <style lang="scss" scoped>
 .search-wrap {
   position: relative;
-<<<<<<< HEAD
-=======
-  padding: var(--space-one) var(--space-normal) var(--space-smaller)
-    var(--space-normal);
-}
-
-.search-header--wrap {
-  display: flex;
-  justify-content: space-between;
-  align-items: center;
-  min-height: var(--space-large);
->>>>>>> 76650c86
 }
 
 .search {
   display: flex;
-<<<<<<< HEAD
   padding: 0;
-=======
-  flex: 1;
-  padding: 0 var(--space-smaller);
->>>>>>> 76650c86
   border-bottom: 1px solid transparent;
   padding: var(--space-one) var(--space-normal) var(--space-smaller)
     var(--space-normal);
