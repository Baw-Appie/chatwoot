{
  "PROFILE_SETTINGS": {
    "LINK": "Profile Settings",
    "TITLE": "Profile Settings",
    "BTN_TEXT": "Update Profile",
    "DELETE_AVATAR": "Delete Avatar",
    "AVATAR_DELETE_SUCCESS": "Avatar has been deleted successfully",
    "AVATAR_DELETE_FAILED": "There is an error while deleting avatar, please try again",
    "UPDATE_SUCCESS": "Your profile has been updated successfully",
    "PASSWORD_UPDATE_SUCCESS": "Your password has been changed successfully",
    "AFTER_EMAIL_CHANGED": "Your profile has been updated successfully, please login again as your login credentials are changed",
    "FORM": {
      "PICTURE": "Profile Picture",
      "AVATAR": "Profile Image",
      "ERROR": "Please fix form errors",
      "REMOVE_IMAGE": "Remove",
      "UPLOAD_IMAGE": "Upload image",
      "UPDATE_IMAGE": "Update image",
      "PROFILE_SECTION": {
        "TITLE": "Profile",
        "NOTE": "Your email address is your identity and is used to log in."
      },
      "SEND_MESSAGE": {
        "TITLE": "Hotkey to send messages",
        "NOTE": "You can select a hotkey (either Enter or Cmd/Ctrl+Enter) based on your preference of writing.",
        "UPDATE_SUCCESS": "Your settings have been updated successfully",
        "CARD": {
          "ENTER_KEY": {
            "HEADING": "Enter (↵)",
            "CONTENT": "Send messages by pressing Enter key instead of clicking the send button."
          },
          "CMD_ENTER_KEY": {
            "HEADING": "Cmd/Ctrl + Enter (⌘ + ↵)",
            "CONTENT": "Send messages by pressing Cmd/Ctrl + enter key instead of clicking the send button."
          }
        }
      },
      "MESSAGE_SIGNATURE_SECTION": {
        "TITLE": "Personal message signature",
        "NOTE": "Create a unique message signature to appear at the end of every message you send from any inbox. You can also include an inline image, which is supported in live-chat, email, and API inboxes.",
        "BTN_TEXT": "Save message signature",
        "API_ERROR": "Couldn't save signature! Try again",
        "API_SUCCESS": "Signature saved successfully",
        "IMAGE_UPLOAD_ERROR": "Couldn't upload image! Try again",
        "IMAGE_UPLOAD_SUCCESS": "Image added successfully. Please click on save to save the signature",
        "IMAGE_UPLOAD_SIZE_ERROR": "Image size should be less than {size}MB"
      },
      "MESSAGE_SIGNATURE": {
        "LABEL": "Message Signature",
        "ERROR": "Message Signature cannot be empty",
        "PLACEHOLDER": "Insert your personal message signature here."
      },
      "PASSWORD_SECTION": {
        "TITLE": "Password",
        "NOTE": "Updating your password would reset your logins in multiple devices.",
        "BTN_TEXT": "Change password"
      },
      "ACCESS_TOKEN": {
        "TITLE": "Access Token",
        "NOTE": "This token can be used if you are building an API based integration",
        "COPY": "Copy"
      },
      "AUDIO_NOTIFICATIONS_SECTION": {
        "TITLE": "Audio Notifications",
        "NOTE": "Enable audio notifications in dashboard for new messages and conversations.",
        "ALERT_TYPES": {
          "NONE": "None",
          "MINE": "Assigned",
          "ALL": "All"
        },
        "ALERT_TYPE": {
          "TITLE": "Alert events for conversations:",
          "NONE": "None",
          "ASSIGNED": "Assigned Conversations",
          "ALL_CONVERSATIONS": "All Conversations"
        },
        "DEFAULT_TONE": {
          "TITLE": "Alert tone:"
        },
        "CONDITIONS": {
          "TITLE": "Alert conditions:",
          "CONDITION_ONE": "Send audio alerts only if the browser window is not active",
          "CONDITION_TWO": "Send alerts every 30s until all the assigned conversations are read"
        }
      },
      "EMAIL_NOTIFICATIONS_SECTION": {
        "TITLE": "Email Notifications",
        "NOTE": "Update your email notification preferences here",
        "CONVERSATION_ASSIGNMENT": "Send email notifications when a conversation is assigned to me",
        "CONVERSATION_CREATION": "Send email notifications when a new conversation is created",
        "CONVERSATION_MENTION": "Send email notifications when you are mentioned in a conversation",
        "ASSIGNED_CONVERSATION_NEW_MESSAGE": "Send email notifications when a new message is created in an assigned conversation",
        "PARTICIPATING_CONVERSATION_NEW_MESSAGE": "Send email notifications when a new message is created in a participating conversation",
        "SLA_MISSED_FIRST_RESPONSE": "Send email notifications when a conversation misses first response SLA",
        "SLA_MISSED_NEXT_RESPONSE": "Send email notifications when a conversation misses next response SLA",
        "SLA_MISSED_RESOLUTION": "Send email notifications when a conversation misses resolution SLA"
      },
      "NOTIFICATIONS": {
        "TITLE": "Notification preferences",
        "TYPE_TITLE": "Notification type",
        "EMAIL": "Email",
        "PUSH": "Push notification",
        "TYPES": {
          "CONVERSATION_CREATED": "A new conversation is created",
          "CONVERSATION_ASSIGNED": "A conversation is assigned to you",
          "CONVERSATION_MENTION": "You are mentioned in a conversation",
          "ASSIGNED_CONVERSATION_NEW_MESSAGE": "A new message is created in an assigned conversation",
          "PARTICIPATING_CONVERSATION_NEW_MESSAGE": "A new message is created in a participating conversation",
          "SLA_MISSED_FIRST_RESPONSE": "A conversation misses first response SLA",
          "SLA_MISSED_NEXT_RESPONSE": "A conversation misses next response SLA",
          "SLA_MISSED_RESOLUTION": "A conversation misses resolution SLA"
        },
        "BROWSER_PERMISSION": "Enable push notifications for your browser so you’re able to receive them"
      },
      "API": {
        "UPDATE_SUCCESS": "Your notification preferences are updated successfully",
        "UPDATE_ERROR": "There is an error while updating the preferences, please try again"
      },
      "PUSH_NOTIFICATIONS_SECTION": {
        "TITLE": "Push Notifications",
        "NOTE": "Update your push notification preferences here",
        "CONVERSATION_ASSIGNMENT": "Send push notifications when a conversation is assigned to me",
        "CONVERSATION_CREATION": "Send push notifications when a new conversation is created",
        "CONVERSATION_MENTION": "Send push notifications when you are mentioned in a conversation",
        "ASSIGNED_CONVERSATION_NEW_MESSAGE": "Send push notifications when a new message is created in an assigned conversation",
        "PARTICIPATING_CONVERSATION_NEW_MESSAGE": "Send push notifications when a new message is created in a participating conversation",
        "HAS_ENABLED_PUSH": "You have enabled push for this browser.",
        "REQUEST_PUSH": "Enable push notifications",
        "SLA_MISSED_FIRST_RESPONSE": "Send push notifications when a conversation misses first response SLA",
        "SLA_MISSED_NEXT_RESPONSE": "Send push notifications when a conversation misses next response SLA",
        "SLA_MISSED_RESOLUTION": "Send push notifications when a conversation misses resolution SLA"
      },
      "PROFILE_IMAGE": {
        "LABEL": "Profile Image"
      },
      "NAME": {
        "LABEL": "Your full name",
        "ERROR": "Please enter a valid full name",
        "PLACEHOLDER": "Please enter your full name"
      },
      "DISPLAY_NAME": {
        "LABEL": "Display name",
        "ERROR": "Please enter a valid display name",
        "PLACEHOLDER": "Please enter a display name, this would be displayed in conversations"
      },
      "AVAILABILITY": {
        "LABEL": "Availability",
<<<<<<< HEAD
        "STATUS": {
          "ONLINE": "Online",
          "BUSY": "Busy",
          "OFFLINE": "Offline"
        },
=======
        "STATUSES_LIST": ["Online", "Busy", "Offline"],
>>>>>>> c0d5b248
        "SET_AVAILABILITY_SUCCESS": "Availability has been set successfully",
        "SET_AVAILABILITY_ERROR": "Couldn't set availability, please try again"
      },
      "EMAIL": {
        "LABEL": "Your email address",
        "ERROR": "Please enter a valid email address",
        "PLACEHOLDER": "Please enter your email address, this would be displayed in conversations"
      },
      "CURRENT_PASSWORD": {
        "LABEL": "Current password",
        "ERROR": "Please enter the current password",
        "PLACEHOLDER": "Please enter the current password"
      },
      "PASSWORD": {
        "LABEL": "New password",
        "ERROR": "Please enter a password of length 6 or more",
        "PLACEHOLDER": "Please enter a new password"
      },
      "PASSWORD_CONFIRMATION": {
        "LABEL": "Confirm new password",
        "ERROR": "Confirm password should match the password",
        "PLACEHOLDER": "Please re-enter your new password"
      }
    }
  },
  "SIDEBAR_ITEMS": {
    "CHANGE_AVAILABILITY_STATUS": "Change",
    "CHANGE_ACCOUNTS": "Switch Account",
    "CONTACT_SUPPORT": "Contact Support",
    "SELECTOR_SUBTITLE": "Select an account from the following list",
    "PROFILE_SETTINGS": "Profile Settings",
    "KEYBOARD_SHORTCUTS": "Keyboard Shortcuts",
    "APPEARANCE": "Change Appearance",
    "SUPER_ADMIN_CONSOLE": "Super Admin Console",
    "LOGOUT": "Logout"
  },
  "APP_GLOBAL": {
    "TRIAL_MESSAGE": "days trial remaining.",
    "TRAIL_BUTTON": "Buy Now",
    "DELETED_USER": "Deleted User",
    "EMAIL_VERIFICATION_PENDING": "It seems that you haven't verified your email address yet. Please check your inbox for the verification email.",
    "RESEND_VERIFICATION_MAIL": "Resend verification email",
    "EMAIL_VERIFICATION_SENT": "Verification email has been sent. Please check your inbox.",
    "ACCOUNT_SUSPENDED": {
      "TITLE": "Account Suspended",
      "MESSAGE": "Your account is suspended. Please reach out to the support team for more information."
    }
  },
  "COMPONENTS": {
    "CODE": {
      "BUTTON_TEXT": "Copy",
      "CODEPEN": "Open in CodePen",
      "COPY_SUCCESSFUL": "Copied to clipboard"
    },
    "SHOW_MORE_BLOCK": {
      "SHOW_MORE": "Show More",
      "SHOW_LESS": "Show Less"
    },
    "FILE_BUBBLE": {
      "DOWNLOAD": "Download",
      "UPLOADING": "Uploading...",
      "INSTAGRAM_STORY_UNAVAILABLE": "This story is no longer available."
    },
    "LOCATION_BUBBLE": {
      "SEE_ON_MAP": "See on map"
    },
    "FORM_BUBBLE": {
      "SUBMIT": "Submit"
    }
  },
  "CONFIRM_EMAIL": "Verifying...",
  "SETTINGS": {
    "INBOXES": {
      "NEW_INBOX": "Add Inbox"
    }
  },
  "SIDEBAR": {
    "CURRENTLY_VIEWING_ACCOUNT": "Currently viewing:",
    "SWITCH": "Switch",
    "INBOX_VIEW": "Inbox View",
    "CONVERSATIONS": "Conversations",
    "INBOX": "Inbox",
    "ALL_CONVERSATIONS": "All Conversations",
    "MENTIONED_CONVERSATIONS": "Mentions",
    "PARTICIPATING_CONVERSATIONS": "Participating",
    "UNATTENDED_CONVERSATIONS": "Unattended",
    "REPORTS": "Reports",
    "SETTINGS": "Settings",
    "CONTACTS": "Contacts",
    "CAPTAIN": "Captain",
    "HOME": "Home",
    "AGENTS": "Agents",
    "AGENT_BOTS": "Bots",
    "AUDIT_LOGS": "Audit Logs",
    "INBOXES": "Inboxes",
    "NOTIFICATIONS": "Notifications",
    "CANNED_RESPONSES": "Canned Responses",
    "INTEGRATIONS": "Integrations",
    "PROFILE_SETTINGS": "Profile Settings",
    "ACCOUNT_SETTINGS": "Account Settings",
    "APPLICATIONS": "Applications",
    "LABELS": "Labels",
    "CUSTOM_ATTRIBUTES": "Custom Attributes",
    "AUTOMATION": "Automation",
    "MACROS": "Macros",
    "TEAMS": "Teams",
    "BILLING": "Billing",
    "CUSTOM_VIEWS_FOLDER": "Folders",
    "CUSTOM_VIEWS_SEGMENTS": "Segments",
    "ALL_CONTACTS": "All Contacts",
    "TAGGED_WITH": "Tagged with",
    "NEW_LABEL": "New label",
    "NEW_TEAM": "New team",
    "NEW_INBOX": "New inbox",
    "REPORTS_CONVERSATION": "Conversations",
    "CSAT": "CSAT",
    "CAMPAIGNS": "Campaigns",
    "ONGOING": "Ongoing",
    "ONE_OFF": "One off",
    "REPORTS_SLA": "SLA",
    "REPORTS_BOT": "Bot",
    "REPORTS_AGENT": "Agents",
    "REPORTS_LABEL": "Labels",
    "REPORTS_INBOX": "Inbox",
    "REPORTS_TEAM": "Team",
    "SET_AVAILABILITY_TITLE": "Set yourself as",
    "SLA": "SLA",
    "CUSTOM_ROLES": "Custom Roles",
    "BETA": "Beta",
    "REPORTS_OVERVIEW": "Overview",
    "REAUTHORIZE": "Your inbox connection has expired, please reconnect\n to continue receiving and sending messages",
    "HELP_CENTER": {
      "TITLE": "Help Center",
      "ALL_ARTICLES": "All Articles",
      "MY_ARTICLES": "My Articles",
      "DRAFT": "Draft",
      "ARCHIVED": "Archived",
      "CATEGORY": "Category",
      "SETTINGS": "Settings",
      "CATEGORY_EMPTY_MESSAGE": "No categories found"
    },
    "SET_AUTO_OFFLINE": {
      "TEXT": "Mark offline automatically",
      "INFO_TEXT": "Let the system automatically mark you offline when you aren't using the app or dashboard."
    },
    "DOCS": "Read docs"
  },
  "BILLING_SETTINGS": {
    "TITLE": "Billing",
    "CURRENT_PLAN": {
      "TITLE": "Current Plan",
      "PLAN_NOTE": "You are currently subscribed to the **%{plan}** plan with **%{quantity}** licenses"
    },
    "MANAGE_SUBSCRIPTION": {
      "TITLE": "Manage your subscription",
      "DESCRIPTION": "View your previous invoices, edit your billing details, or cancel your subscription.",
      "BUTTON_TXT": "Go to the billing portal"
    },
    "CHAT_WITH_US": {
      "TITLE": "Need help?",
      "DESCRIPTION": "Do you face any issues in billing? We are here to help.",
      "BUTTON_TXT": "Chat with us"
    },
    "NO_BILLING_USER": "Your billing account is being configured. Please refresh the page and try again."
  },
  "CREATE_ACCOUNT": {
    "NO_ACCOUNT_WARNING": "Uh oh! We could not find any Chatwoot accounts. Please create a new account to continue.",
    "NEW_ACCOUNT": "New Account",
    "SELECTOR_SUBTITLE": "Create a new account",
    "API": {
      "SUCCESS_MESSAGE": "Account created successfully",
      "EXIST_MESSAGE": "Account already exists",
      "ERROR_MESSAGE": "Could not connect to Woot Server, Please try again later"
    },
    "FORM": {
      "NAME": {
        "LABEL": "Company Name",
        "PLACEHOLDER": "Wayne Enterprises"
      },
      "SUBMIT": "Submit"
    }
  },
  "KEYBOARD_SHORTCUTS": {
    "TOGGLE_MODAL": "View all shortcuts",
    "TITLE": {
      "OPEN_CONVERSATION": "Open conversation",
      "RESOLVE_AND_NEXT": "Resolve and move to next",
      "NAVIGATE_DROPDOWN": "Navigate dropdown items",
      "RESOLVE_CONVERSATION": "Resolve Conversation",
      "GO_TO_CONVERSATION_DASHBOARD": "Go to Conversation Dashboard",
      "ADD_ATTACHMENT": "Add Attachment",
      "GO_TO_CONTACTS_DASHBOARD": "Go to Contacts Dashboard",
      "TOGGLE_SIDEBAR": "Toggle Sidebar",
      "GO_TO_REPORTS_SIDEBAR": "Go to Reports sidebar",
      "MOVE_TO_NEXT_TAB": "Move to next tab in conversation list",
      "GO_TO_SETTINGS": "Go to Settings",
      "SWITCH_TO_PRIVATE_NOTE": "Switch to Private Note",
      "SWITCH_TO_REPLY": "Switch to Reply",
      "TOGGLE_SNOOZE_DROPDOWN": "Toggle snooze dropdown"
    },
    "KEYS": {
      "WINDOWS_KEY_AND_COMMAND_KEY": "Win / ⌘",
      "ALT_OR_OPTION_KEY": "Alt / ⌥",
      "FORWARD_SLASH_KEY": "/"
    }
  }
}<|MERGE_RESOLUTION|>--- conflicted
+++ resolved
@@ -145,15 +145,11 @@
       },
       "AVAILABILITY": {
         "LABEL": "Availability",
-<<<<<<< HEAD
         "STATUS": {
           "ONLINE": "Online",
           "BUSY": "Busy",
           "OFFLINE": "Offline"
         },
-=======
-        "STATUSES_LIST": ["Online", "Busy", "Offline"],
->>>>>>> c0d5b248
         "SET_AVAILABILITY_SUCCESS": "Availability has been set successfully",
         "SET_AVAILABILITY_ERROR": "Couldn't set availability, please try again"
       },
