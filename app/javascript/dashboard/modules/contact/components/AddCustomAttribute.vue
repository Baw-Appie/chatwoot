<!-- eslint-disable vue/no-mutating-props -->
<template>
  <modal :show.sync="show" :on-close="onClose">
    <woot-modal-header
      :header-title="$t('CUSTOM_ATTRIBUTES.ADD.TITLE')"
      :header-content="$t('CUSTOM_ATTRIBUTES.ADD.DESC')"
    />
    <form class="w-full" @submit.prevent="addCustomAttribute">
      <woot-input
        v-model.trim="attributeName"
        :class="{ error: v$.attributeName.$error }"
        class="w-full"
        :error="attributeNameError"
        :label="$t('CUSTOM_ATTRIBUTES.FORM.NAME.LABEL')"
        :placeholder="$t('CUSTOM_ATTRIBUTES.FORM.NAME.PLACEHOLDER')"
        @input="v$.attributeName.$touch"
      />
      <woot-input
        v-model.trim="attributeValue"
        class="w-full"
        :label="$t('CUSTOM_ATTRIBUTES.FORM.VALUE.LABEL')"
        :placeholder="$t('CUSTOM_ATTRIBUTES.FORM.VALUE.PLACEHOLDER')"
      />
      <div class="flex items-center justify-end gap-2 px-0 py-2">
        <woot-button
          :is-disabled="v$.attributeName.$invalid || isCreating"
          :is-loading="isCreating"
        >
          {{ $t('CUSTOM_ATTRIBUTES.FORM.CREATE') }}
        </woot-button>
        <woot-button variant="clear" @click.prevent="onClose">
          {{ $t('CUSTOM_ATTRIBUTES.FORM.CANCEL') }}
        </woot-button>
      </div>
    </form>
  </modal>
</template>

<script>
import Modal from 'dashboard/components/Modal.vue';
<<<<<<< HEAD
import alertMixin from 'shared/mixins/alertMixin';
=======
import { useVuelidate } from '@vuelidate/core';
>>>>>>> f7102d7f
import { required, minLength } from '@vuelidate/validators';

export default {
  components: {
    Modal,
  },
  props: {
    show: {
      type: Boolean,
      default: true,
    },
    isCreating: {
      type: Boolean,
      default: false,
    },
  },
  setup() {
    return { v$: useVuelidate() };
  },
  data() {
    return {
      attributeValue: '',
      attributeName: '',
    };
  },
  validations: {
    attributeName: {
      required,
      minLength: minLength(2),
    },
  },
  computed: {
    attributeNameError() {
      if (this.v$.attributeName.$error) {
        return this.$t('CUSTOM_ATTRIBUTES.FORM.NAME.ERROR');
      }
      return '';
    },
  },
  methods: {
    addCustomAttribute() {
      this.$emit('create', {
        attributeValue: this.attributeValue,
        attributeName: this.attributeName || '',
      });
      this.reset();
      this.$emit('cancel');
    },
    onClose() {
      this.reset();
      this.$emit('cancel');
    },
    reset() {
      this.attributeValue = '';
      this.attributeName = '';
    },
  },
};
</script><|MERGE_RESOLUTION|>--- conflicted
+++ resolved
@@ -38,11 +38,7 @@
 
 <script>
 import Modal from 'dashboard/components/Modal.vue';
-<<<<<<< HEAD
-import alertMixin from 'shared/mixins/alertMixin';
-=======
 import { useVuelidate } from '@vuelidate/core';
->>>>>>> f7102d7f
 import { required, minLength } from '@vuelidate/validators';
 
 export default {
