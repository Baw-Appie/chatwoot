--- conflicted
+++ resolved
@@ -1,6 +1,6 @@
 <script>
+import { required } from '@vuelidate/validators';
 import { useVuelidate } from '@vuelidate/core';
-import { required } from '@vuelidate/validators';
 
 import MergeContactSummary from 'dashboard/modules/contact/components/MergeContactSummary.vue';
 import ContactDropdownItem from './ContactDropdownItem.vue';
@@ -180,76 +180,6 @@
   </form>
 </template>
 
-<<<<<<< HEAD
-<script>
-import { required } from '@vuelidate/validators';
-import { useVuelidate } from '@vuelidate/core';
-
-import MergeContactSummary from 'dashboard/modules/contact/components/MergeContactSummary.vue';
-import ContactDropdownItem from './ContactDropdownItem.vue';
-
-export default {
-  components: { MergeContactSummary, ContactDropdownItem },
-  props: {
-    primaryContact: {
-      type: Object,
-      required: true,
-    },
-    isSearching: {
-      type: Boolean,
-      default: false,
-    },
-    isMerging: {
-      type: Boolean,
-      default: false,
-    },
-    searchResults: {
-      type: Array,
-      default: () => [],
-    },
-  },
-  setup() {
-    return { v$: useVuelidate() };
-  },
-  validations: {
-    primaryContact: {
-      required,
-    },
-    parentContact: {
-      required,
-    },
-  },
-  data() {
-    return {
-      parentContact: undefined,
-    };
-  },
-
-  computed: {
-    parentContactName() {
-      return this.parentContact ? this.parentContact.name : '';
-    },
-  },
-  methods: {
-    searchChange(query) {
-      this.$emit('search', query);
-    },
-    onSubmit() {
-      this.v$.$touch();
-      if (this.v$.$invalid) {
-        return;
-      }
-      this.$emit('submit', this.parentContact.id);
-    },
-    onCancel() {
-      this.$emit('cancel');
-    },
-  },
-};
-</script>
-
-=======
->>>>>>> b4b30833
 <style lang="scss" scoped>
 /* TDOD: Clean errors in forms style */
 .error .message {
