--- conflicted
+++ resolved
@@ -1,55 +1,3 @@
-<<<<<<< HEAD
-<template>
-  <div class="widget-preview-container">
-    <div v-if="isWidgetVisible" class="screen-selector">
-      <input-radio-group
-        name="widget-screen"
-        :items="widgetScreens"
-        :action="handleScreenChange"
-      />
-    </div>
-    <div v-if="isWidgetVisible" class="widget-wrapper">
-      <WidgetHead :config="getWidgetHeadConfig" />
-      <div>
-        <WidgetBody :config="getWidgetBodyConfig" />
-        <WidgetFooter :config="getWidgetFooterConfig" />
-        <div class="branding">
-          <a class="branding-link">
-            <img class="branding-image" :src="globalConfig.logoThumbnail" />
-            <span>
-              {{
-                useInstallationName(
-                  $t('INBOX_MGMT.WIDGET_BUILDER.BRANDING_TEXT'),
-                  globalConfig.installationName
-                )
-              }}
-            </span>
-          </a>
-        </div>
-      </div>
-    </div>
-    <div class="widget-bubble" :style="getBubblePositionStyle">
-      <button
-        class="bubble"
-        :class="getBubbleTypeClass"
-        :style="{ background: color }"
-        @click="toggleWidget"
-      >
-        <img
-          v-if="!isWidgetVisible"
-          src="dashboard/assets/images/bubble-logo.svg"
-          alt=""
-        />
-        <div>
-          {{ getWidgetBubbleLauncherTitle }}
-        </div>
-      </button>
-    </div>
-  </div>
-</template>
-
-=======
->>>>>>> b4b30833
 <script>
 import WidgetHead from './WidgetHead.vue';
 import WidgetBody from './WidgetBody.vue';
