--- conflicted
+++ resolved
@@ -1,16 +1,3 @@
-<<<<<<< HEAD
-const lowerCaseValues = (operator, values) => {
-  if (operator === 'equal_to' || operator === 'not_equal_to') {
-    values = values.map(val => {
-      if (typeof val === 'string') {
-        return val.toLowerCase();
-      }
-      return val;
-    });
-  }
-  return values;
-};
-
 const generateObjectTypeValues = values => {
   if (
     Object.prototype.hasOwnProperty.call(values, 'from') &&
@@ -24,8 +11,6 @@
   return values.id;
 };
 
-=======
->>>>>>> 774e750d
 const generatePayload = data => {
   // Make a copy of data to avoid vue data reactivity issues
   const filters = JSON.parse(JSON.stringify(data));
