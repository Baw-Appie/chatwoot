--- conflicted
+++ resolved
@@ -3,13 +3,7 @@
   MessageMarkdownTransformer,
   MessageMarkdownSerializer,
 } from '@chatwoot/prosemirror-schema';
-<<<<<<< HEAD
 import * as Sentry from '@sentry/vue';
-=======
-import { replaceVariablesInMessage } from '@chatwoot/utils';
-
-import * as Sentry from '@sentry/browser';
->>>>>>> 73d448a2
 
 /**
  * The delimiter used to separate the signature from the rest of the body.
