<template>
  <main
    class="flex flex-col w-full min-h-screen py-20 bg-woot-25 sm:px-6 lg:px-8 dark:bg-slate-900"
  >
    <section class="max-w-5xl mx-auto">
      <img
        :src="globalConfig.logo"
        :alt="globalConfig.installationName"
        class="block w-auto h-8 mx-auto dark:hidden"
      />
      <img
        v-if="globalConfig.logoDark"
        :src="globalConfig.logoDark"
        :alt="globalConfig.installationName"
        class="hidden w-auto h-8 mx-auto dark:block"
      />
      <h2
        class="mt-6 text-3xl font-medium text-center text-slate-900 dark:text-woot-50"
      >
        {{
          useInstallationName($t('LOGIN.TITLE'), globalConfig.installationName)
        }}
      </h2>
      <p
        v-if="showSignupLink"
        class="mt-3 text-sm text-center text-slate-600 dark:text-slate-400"
      >
        {{ $t('COMMON.OR') }}
        <router-link to="auth/signup" class="lowercase text-link">
          {{ $t('LOGIN.CREATE_NEW_ACCOUNT') }}
        </router-link>
      </p>
    </section>
    <section
      class="bg-white shadow sm:mx-auto mt-11 sm:w-full sm:max-w-lg dark:bg-slate-800 p-11 sm:shadow-lg sm:rounded-lg"
      :class="{
        'mb-8 mt-15': !showGoogleOAuth,
        'animate-wiggle': loginApi.hasErrored,
      }"
    >
      <div v-if="!email">
        <GoogleOAuthButton v-if="showGoogleOAuth" />
        <form class="space-y-5" @submit.prevent="submitLogin">
          <form-input
            v-model.trim="credentials.email"
            name="email_address"
            type="text"
            data-testid="email_input"
            :tabindex="1"
            required
            :label="$t('LOGIN.EMAIL.LABEL')"
            :placeholder="$t('LOGIN.EMAIL.PLACEHOLDER')"
            :has-error="v$.credentials.email.$error"
            @input="v$.credentials.email.$touch"
          />
          <form-input
            v-model.trim="credentials.password"
            type="password"
            name="password"
            data-testid="password_input"
            required
            :tabindex="2"
            :label="$t('LOGIN.PASSWORD.LABEL')"
            :placeholder="$t('LOGIN.PASSWORD.PLACEHOLDER')"
            :has-error="v$.credentials.password.$error"
            @input="v$.credentials.password.$touch"
          >
            <p v-if="!globalConfig.disableUserProfileUpdate">
              <router-link
                to="auth/reset/password"
                class="text-sm text-link"
                tabindex="4"
              >
                {{ $t('LOGIN.FORGOT_PASSWORD') }}
              </router-link>
            </p>
          </form-input>
          <submit-button
            :disabled="loginApi.showLoading"
            :tabindex="3"
            :button-text="$t('LOGIN.SUBMIT')"
            :loading="loginApi.showLoading"
          />
        </form>
      </div>
      <div v-else class="flex items-center justify-center">
        <spinner color-scheme="primary" size="" />
      </div>
    </section>
  </main>
</template>

<script>
<<<<<<< HEAD
=======
import { useVuelidate } from '@vuelidate/core';
import { required, email } from '@vuelidate/validators';
import { useAlert } from 'dashboard/composables';
>>>>>>> f7102d7f
import globalConfigMixin from 'shared/mixins/globalConfigMixin';
import SubmitButton from '../../components/Button/SubmitButton.vue';
import { mapGetters } from 'vuex';
import { parseBoolean } from '@chatwoot/utils';
import GoogleOAuthButton from '../../components/GoogleOauth/Button.vue';
import FormInput from '../../components/Form/Input.vue';
import { login } from '../../api/auth';
import { useVuelidate } from '@vuelidate/core';
import { required, email } from '@vuelidate/validators';
import Spinner from 'shared/components/Spinner.vue';
const ERROR_MESSAGES = {
  'no-account-found': 'LOGIN.OAUTH.NO_ACCOUNT_FOUND',
  'business-account-only': 'LOGIN.OAUTH.BUSINESS_ACCOUNTS_ONLY',
};

export default {
  components: {
    FormInput,
    GoogleOAuthButton,
    Spinner,
    SubmitButton,
  },
  mixins: [globalConfigMixin],
  props: {
    ssoAuthToken: { type: String, default: '' },
    ssoAccountId: { type: String, default: '' },
    ssoConversationId: { type: String, default: '' },
    config: { type: String, default: '' },
    email: { type: String, default: '' },
    authError: { type: String, default: '' },
  },
  setup() {
    return { v$: useVuelidate() };
  },
  data() {
    return {
      // We need to initialize the component with any
      // properties that will be used in it
      credentials: {
        email: '',
        password: '',
      },
      loginApi: {
        message: '',
        showLoading: false,
        hasErrored: false,
      },
      error: '',
    };
  },
  validations() {
    return {
      credentials: {
        password: {
          required,
        },
        email: {
          required,
          email,
        },
      },
    };
  },
  computed: {
    ...mapGetters({ globalConfig: 'globalConfig/get' }),
    showGoogleOAuth() {
      return Boolean(window.chatwootConfig.googleOAuthClientId);
    },
    showSignupLink() {
      return parseBoolean(window.chatwootConfig.signupEnabled);
    },
  },
  created() {
    if (this.ssoAuthToken) {
      this.submitLogin();
    }
    if (this.authError) {
      const message = ERROR_MESSAGES[this.authError] ?? 'LOGIN.API.UNAUTH';
      useAlert(this.$t(message));
      // wait for idle state
      this.requestIdleCallbackPolyfill(() => {
        // Remove the error query param from the url
        const { query } = this.$route;
        this.$router.replace({ query: { ...query, error: undefined } });
      });
    }
  },
  methods: {
    // TODO: Remove this when Safari gets wider support
    // Ref: https://caniuse.com/requestidlecallback
    //
    requestIdleCallbackPolyfill(callback) {
      if (window.requestIdleCallback) {
        window.requestIdleCallback(callback);
      } else {
        // Fallback for safari
        // Using a delay of 0 allows the callback to be executed asynchronously
        // in the next available event loop iteration, similar to requestIdleCallback
        setTimeout(callback, 0);
      }
    },
    showAlertMessage(message) {
      // Reset loading, current selected agent
      this.loginApi.showLoading = false;
      this.loginApi.message = message;
      useAlert(this.loginApi.message);
    },
    submitLogin() {
      if (this.v$.credentials.email.$invalid && !this.email) {
<<<<<<< HEAD
        this.showAlert(this.$t('LOGIN.EMAIL.ERROR'));
=======
        this.showAlertMessage(this.$t('LOGIN.EMAIL.ERROR'));
>>>>>>> f7102d7f
        return;
      }

      this.loginApi.hasErrored = false;
      this.loginApi.showLoading = true;

      const credentials = {
        email: this.email
          ? decodeURIComponent(this.email)
          : this.credentials.email,
        password: this.credentials.password,
        sso_auth_token: this.ssoAuthToken,
        ssoAccountId: this.ssoAccountId,
        ssoConversationId: this.ssoConversationId,
      };

      login(credentials)
        .then(() => {
          this.showAlertMessage(this.$t('LOGIN.API.SUCCESS_MESSAGE'));
        })
        .catch(response => {
          // Reset URL Params if the authentication is invalid
          if (this.email) {
            window.location = '/app/login';
          }
          this.loginApi.hasErrored = true;
          this.showAlertMessage(
            response?.message || this.$t('LOGIN.API.UNAUTH')
          );
        });
    },
  },
};
</script><|MERGE_RESOLUTION|>--- conflicted
+++ resolved
@@ -91,22 +91,23 @@
 </template>
 
 <script>
-<<<<<<< HEAD
-=======
-import { useVuelidate } from '@vuelidate/core';
-import { required, email } from '@vuelidate/validators';
-import { useAlert } from 'dashboard/composables';
->>>>>>> f7102d7f
-import globalConfigMixin from 'shared/mixins/globalConfigMixin';
-import SubmitButton from '../../components/Button/SubmitButton.vue';
+// utils and composables
+import { login } from '../../api/auth';
 import { mapGetters } from 'vuex';
 import { parseBoolean } from '@chatwoot/utils';
+import { useAlert } from 'dashboard/composables';
+import { required, email } from '@vuelidate/validators';
+import { useVuelidate } from '@vuelidate/core';
+
+// mixins
+import globalConfigMixin from 'shared/mixins/globalConfigMixin';
+
+// components
+import FormInput from '../../components/Form/Input.vue';
 import GoogleOAuthButton from '../../components/GoogleOauth/Button.vue';
-import FormInput from '../../components/Form/Input.vue';
-import { login } from '../../api/auth';
-import { useVuelidate } from '@vuelidate/core';
-import { required, email } from '@vuelidate/validators';
 import Spinner from 'shared/components/Spinner.vue';
+import SubmitButton from '../../components/Button/SubmitButton.vue';
+
 const ERROR_MESSAGES = {
   'no-account-found': 'LOGIN.OAUTH.NO_ACCOUNT_FOUND',
   'business-account-only': 'LOGIN.OAUTH.BUSINESS_ACCOUNTS_ONLY',
@@ -206,11 +207,7 @@
     },
     submitLogin() {
       if (this.v$.credentials.email.$invalid && !this.email) {
-<<<<<<< HEAD
-        this.showAlert(this.$t('LOGIN.EMAIL.ERROR'));
-=======
         this.showAlertMessage(this.$t('LOGIN.EMAIL.ERROR'));
->>>>>>> f7102d7f
         return;
       }
 
