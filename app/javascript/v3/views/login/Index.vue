--- conflicted
+++ resolved
@@ -1,5 +1,150 @@
-<<<<<<< HEAD
-=======
+<script>
+import { useVuelidate } from '@vuelidate/core';
+import { required, email } from '@vuelidate/validators';
+import { useAlert } from 'dashboard/composables';
+import globalConfigMixin from 'shared/mixins/globalConfigMixin';
+import SubmitButton from '../../components/Button/SubmitButton.vue';
+import { mapGetters } from 'vuex';
+import { parseBoolean } from '@chatwoot/utils';
+import GoogleOAuthButton from '../../components/GoogleOauth/Button.vue';
+import FormInput from '../../components/Form/Input.vue';
+import { login } from '../../api/auth';
+import Spinner from 'shared/components/Spinner.vue';
+const ERROR_MESSAGES = {
+  'no-account-found': 'LOGIN.OAUTH.NO_ACCOUNT_FOUND',
+  'business-account-only': 'LOGIN.OAUTH.BUSINESS_ACCOUNTS_ONLY',
+};
+
+export default {
+  components: {
+    FormInput,
+    GoogleOAuthButton,
+    Spinner,
+    SubmitButton,
+  },
+  mixins: [globalConfigMixin],
+  props: {
+    ssoAuthToken: { type: String, default: '' },
+    ssoAccountId: { type: String, default: '' },
+    ssoConversationId: { type: String, default: '' },
+    email: { type: String, default: '' },
+    authError: { type: String, default: '' },
+  },
+  setup() {
+    return { v$: useVuelidate() };
+  },
+  data() {
+    return {
+      // We need to initialize the component with any
+      // properties that will be used in it
+      credentials: {
+        email: '',
+        password: '',
+      },
+      loginApi: {
+        message: '',
+        showLoading: false,
+        hasErrored: false,
+      },
+      error: '',
+    };
+  },
+  validations: {
+    credentials: {
+      password: {
+        required,
+      },
+      email: {
+        required,
+        email,
+      },
+    },
+  },
+  computed: {
+    ...mapGetters({ globalConfig: 'globalConfig/get' }),
+    showGoogleOAuth() {
+      return Boolean(window.chatwootConfig.googleOAuthClientId);
+    },
+    showSignupLink() {
+      return parseBoolean(window.chatwootConfig.signupEnabled);
+    },
+  },
+  created() {
+    if (this.ssoAuthToken) {
+      this.submitLogin();
+    }
+    if (this.authError) {
+      const message = ERROR_MESSAGES[this.authError] ?? 'LOGIN.API.UNAUTH';
+      useAlert(this.$t(message));
+      // wait for idle state
+      this.requestIdleCallbackPolyfill(() => {
+        // Remove the error query param from the url
+        const { query } = this.$route;
+        this.$router.replace({ query: { ...query, error: undefined } });
+      });
+    }
+  },
+  methods: {
+    // TODO: Remove this when Safari gets wider support
+    // Ref: https://caniuse.com/requestidlecallback
+    //
+    requestIdleCallbackPolyfill(callback) {
+      if (window.requestIdleCallback) {
+        window.requestIdleCallback(callback);
+      } else {
+        // Fallback for safari
+        // Using a delay of 0 allows the callback to be executed asynchronously
+        // in the next available event loop iteration, similar to requestIdleCallback
+        setTimeout(callback, 0);
+      }
+    },
+    showAlertMessage(message) {
+      // Reset loading, current selected agent
+      this.loginApi.showLoading = false;
+      this.loginApi.message = message;
+      useAlert(this.loginApi.message);
+    },
+    submitLogin() {
+      this.loginApi.hasErrored = false;
+      this.loginApi.showLoading = true;
+
+      const credentials = {
+        email: this.email
+          ? decodeURIComponent(this.email)
+          : this.credentials.email,
+        password: this.credentials.password,
+        sso_auth_token: this.ssoAuthToken,
+        ssoAccountId: this.ssoAccountId,
+        ssoConversationId: this.ssoConversationId,
+      };
+
+      login(credentials)
+        .then(() => {
+          this.showAlertMessage(this.$t('LOGIN.API.SUCCESS_MESSAGE'));
+        })
+        .catch(response => {
+          // Reset URL Params if the authentication is invalid
+          if (this.email) {
+            window.location = '/app/login';
+          }
+          this.loginApi.hasErrored = true;
+          this.showAlertMessage(
+            response?.message || this.$t('LOGIN.API.UNAUTH')
+          );
+        });
+    },
+    submitFormLogin() {
+      if (this.v$.credentials.email.$invalid && !this.email) {
+        this.showAlertMessage(this.$t('LOGIN.EMAIL.ERROR'));
+        return;
+      }
+
+      this.submitLogin();
+    },
+  },
+};
+</script>
+
 <template>
   <main
     class="flex flex-col w-full min-h-screen py-20 bg-woot-25 sm:px-6 lg:px-8 dark:bg-slate-900"
@@ -43,246 +188,6 @@
       <div v-if="!email">
         <GoogleOAuthButton v-if="showGoogleOAuth" />
         <form class="space-y-5" @submit.prevent="submitFormLogin">
-          <form-input
-            v-model.trim="credentials.email"
-            name="email_address"
-            type="text"
-            data-testid="email_input"
-            :tabindex="1"
-            required
-            :label="$t('LOGIN.EMAIL.LABEL')"
-            :placeholder="$t('LOGIN.EMAIL.PLACEHOLDER')"
-            :has-error="v$.credentials.email.$error"
-            @input="v$.credentials.email.$touch"
-          />
-          <form-input
-            v-model.trim="credentials.password"
-            type="password"
-            name="password"
-            data-testid="password_input"
-            required
-            :tabindex="2"
-            :label="$t('LOGIN.PASSWORD.LABEL')"
-            :placeholder="$t('LOGIN.PASSWORD.PLACEHOLDER')"
-            :has-error="v$.credentials.password.$error"
-            @input="v$.credentials.password.$touch"
-          >
-            <p v-if="!globalConfig.disableUserProfileUpdate">
-              <router-link
-                to="auth/reset/password"
-                class="text-sm text-link"
-                tabindex="4"
-              >
-                {{ $t('LOGIN.FORGOT_PASSWORD') }}
-              </router-link>
-            </p>
-          </form-input>
-          <submit-button
-            :disabled="loginApi.showLoading"
-            :tabindex="3"
-            :button-text="$t('LOGIN.SUBMIT')"
-            :loading="loginApi.showLoading"
-          />
-        </form>
-      </div>
-      <div v-else class="flex items-center justify-center">
-        <spinner color-scheme="primary" size="" />
-      </div>
-    </section>
-  </main>
-</template>
-
->>>>>>> 6166ccb0
-<script>
-import { useVuelidate } from '@vuelidate/core';
-import { required, email } from '@vuelidate/validators';
-import { useAlert } from 'dashboard/composables';
-import globalConfigMixin from 'shared/mixins/globalConfigMixin';
-import SubmitButton from '../../components/Button/SubmitButton.vue';
-import { mapGetters } from 'vuex';
-import { parseBoolean } from '@chatwoot/utils';
-import GoogleOAuthButton from '../../components/GoogleOauth/Button.vue';
-import FormInput from '../../components/Form/Input.vue';
-import { login } from '../../api/auth';
-import Spinner from 'shared/components/Spinner.vue';
-const ERROR_MESSAGES = {
-  'no-account-found': 'LOGIN.OAUTH.NO_ACCOUNT_FOUND',
-  'business-account-only': 'LOGIN.OAUTH.BUSINESS_ACCOUNTS_ONLY',
-};
-
-export default {
-  components: {
-    FormInput,
-    GoogleOAuthButton,
-    Spinner,
-    SubmitButton,
-  },
-  mixins: [globalConfigMixin],
-  props: {
-    ssoAuthToken: { type: String, default: '' },
-    ssoAccountId: { type: String, default: '' },
-    ssoConversationId: { type: String, default: '' },
-    email: { type: String, default: '' },
-    authError: { type: String, default: '' },
-  },
-  setup() {
-    return { v$: useVuelidate() };
-  },
-  data() {
-    return {
-      // We need to initialize the component with any
-      // properties that will be used in it
-      credentials: {
-        email: '',
-        password: '',
-      },
-      loginApi: {
-        message: '',
-        showLoading: false,
-        hasErrored: false,
-      },
-      error: '',
-    };
-  },
-  validations: {
-    credentials: {
-      password: {
-        required,
-      },
-      email: {
-        required,
-        email,
-      },
-    },
-  },
-  computed: {
-    ...mapGetters({ globalConfig: 'globalConfig/get' }),
-    showGoogleOAuth() {
-      return Boolean(window.chatwootConfig.googleOAuthClientId);
-    },
-    showSignupLink() {
-      return parseBoolean(window.chatwootConfig.signupEnabled);
-    },
-  },
-  created() {
-    if (this.ssoAuthToken) {
-      this.submitLogin();
-    }
-    if (this.authError) {
-      const message = ERROR_MESSAGES[this.authError] ?? 'LOGIN.API.UNAUTH';
-      useAlert(this.$t(message));
-      // wait for idle state
-      this.requestIdleCallbackPolyfill(() => {
-        // Remove the error query param from the url
-        const { query } = this.$route;
-        this.$router.replace({ query: { ...query, error: undefined } });
-      });
-    }
-  },
-  methods: {
-    // TODO: Remove this when Safari gets wider support
-    // Ref: https://caniuse.com/requestidlecallback
-    //
-    requestIdleCallbackPolyfill(callback) {
-      if (window.requestIdleCallback) {
-        window.requestIdleCallback(callback);
-      } else {
-        // Fallback for safari
-        // Using a delay of 0 allows the callback to be executed asynchronously
-        // in the next available event loop iteration, similar to requestIdleCallback
-        setTimeout(callback, 0);
-      }
-    },
-    showAlertMessage(message) {
-      // Reset loading, current selected agent
-      this.loginApi.showLoading = false;
-      this.loginApi.message = message;
-      useAlert(this.loginApi.message);
-    },
-    submitLogin() {
-      this.loginApi.hasErrored = false;
-      this.loginApi.showLoading = true;
-
-      const credentials = {
-        email: this.email
-          ? decodeURIComponent(this.email)
-          : this.credentials.email,
-        password: this.credentials.password,
-        sso_auth_token: this.ssoAuthToken,
-        ssoAccountId: this.ssoAccountId,
-        ssoConversationId: this.ssoConversationId,
-      };
-
-      login(credentials)
-        .then(() => {
-          this.showAlertMessage(this.$t('LOGIN.API.SUCCESS_MESSAGE'));
-        })
-        .catch(response => {
-          // Reset URL Params if the authentication is invalid
-          if (this.email) {
-            window.location = '/app/login';
-          }
-          this.loginApi.hasErrored = true;
-          this.showAlertMessage(
-            response?.message || this.$t('LOGIN.API.UNAUTH')
-          );
-        });
-    },
-    submitFormLogin() {
-      if (this.v$.credentials.email.$invalid && !this.email) {
-        this.showAlertMessage(this.$t('LOGIN.EMAIL.ERROR'));
-        return;
-      }
-
-      this.submitLogin();
-    },
-  },
-};
-</script>
-
-<template>
-  <main
-    class="flex flex-col w-full min-h-screen py-20 bg-woot-25 sm:px-6 lg:px-8 dark:bg-slate-900"
-  >
-    <section class="max-w-5xl mx-auto">
-      <img
-        :src="globalConfig.logo"
-        :alt="globalConfig.installationName"
-        class="block w-auto h-8 mx-auto dark:hidden"
-      />
-      <img
-        v-if="globalConfig.logoDark"
-        :src="globalConfig.logoDark"
-        :alt="globalConfig.installationName"
-        class="hidden w-auto h-8 mx-auto dark:block"
-      />
-      <h2
-        class="mt-6 text-3xl font-medium text-center text-slate-900 dark:text-woot-50"
-      >
-        {{
-          useInstallationName($t('LOGIN.TITLE'), globalConfig.installationName)
-        }}
-      </h2>
-      <p
-        v-if="showSignupLink"
-        class="mt-3 text-sm text-center text-slate-600 dark:text-slate-400"
-      >
-        {{ $t('COMMON.OR') }}
-        <router-link to="auth/signup" class="lowercase text-link">
-          {{ $t('LOGIN.CREATE_NEW_ACCOUNT') }}
-        </router-link>
-      </p>
-    </section>
-    <section
-      class="bg-white shadow sm:mx-auto mt-11 sm:w-full sm:max-w-lg dark:bg-slate-800 p-11 sm:shadow-lg sm:rounded-lg"
-      :class="{
-        'mb-8 mt-15': !showGoogleOAuth,
-        'animate-wiggle': loginApi.hasErrored,
-      }"
-    >
-      <div v-if="!email">
-        <GoogleOAuthButton v-if="showGoogleOAuth" />
-        <form class="space-y-5" @submit.prevent="submitLogin">
           <FormInput
             v-model.trim="credentials.email"
             name="email_address"
