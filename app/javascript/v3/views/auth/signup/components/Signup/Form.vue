--- conflicted
+++ resolved
@@ -100,14 +100,10 @@
     SubmitButton,
     VueHcaptcha,
   },
-<<<<<<< HEAD
-  mixins: [globalConfigMixin, alertMixin],
+  mixins: [globalConfigMixin],
   setup() {
     return { v$: useVuelidate() };
   },
-=======
-  mixins: [globalConfigMixin],
->>>>>>> 79aa5a5d
   data() {
     return {
       credentials: {
