--- conflicted
+++ resolved
@@ -57,19 +57,6 @@
         this.fetchArticlesByQuery();
       }, 1000);
     },
-<<<<<<< HEAD
-    currentPage() {
-      this.clearSearchTerm();
-    },
-  },
-
-  unmounted() {
-    clearTimeout(this.typingTimer);
-  },
-
-  methods: {
-=======
->>>>>>> b52950ba
     onChange(e) {
       this.$emit('input', e.target.value);
     },
