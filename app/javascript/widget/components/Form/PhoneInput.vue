<script setup>
import { ref, computed, watch, useTemplateRef, nextTick, unref } from 'vue';
import countriesList from 'shared/constants/countries.js';
import { useDarkMode } from 'widget/composables/useDarkMode';
<<<<<<< HEAD
import FluentIcon from 'shared/components/FluentIcon/Index.vue';
=======
import {
  getActiveCountryCode,
  getActiveDialCode,
} from 'shared/components/PhoneInput/helper';
>>>>>>> d79d9e8b

const { context } = defineProps({
  context: {
    type: Object,
    default: () => ({}),
  },
<<<<<<< HEAD
});

const localValue = ref(context.value || '');

const { getThemeClass: $dm } = useDarkMode();

const selectedIndex = ref(-1);
const showDropdown = ref(false);
const searchCountry = ref('');
const activeCountryCode = ref('');
const activeDialCode = ref('');
const phoneNumber = ref('');

const dropdownRef = useTemplateRef('dropdown');
const searchbarRef = useTemplateRef('searchbar');

const placeholder = computed(() => context?.attrs?.placeholder || '');
const hasErrorInPhoneInput = computed(() => context.hasErrorInPhoneInput);
const dropdownFirstItemName = computed(() =>
  activeCountryCode.value ? 'Clear selection' : 'Select Country'
);
const countries = computed(() => [
  {
    name: dropdownFirstItemName.value,
    dial_code: '',
    emoji: '',
    id: '',
=======
  data() {
    return {
      selectedIndex: -1,
      showDropdown: false,
      searchCountry: '',
      activeCountryCode: getActiveCountryCode(),
      activeDialCode: getActiveDialCode(),
      phoneNumber: '',
    };
  },
  computed: {
    countries() {
      return [
        {
          name: this.dropdownFirstItemName,
          dial_code: '',
          emoji: '',
          id: '',
        },
        ...countries,
      ];
    },
    dropdownFirstItemName() {
      return this.activeCountryCode ? 'Clear selection' : 'Select Country';
    },
    dropdownClass() {
      return `${this.getThemeClass(
        'bg-slate-100',
        'dark:bg-slate-700'
      )} ${this.getThemeClass('text-slate-700', 'dark:text-slate-50')}`;
    },
    dropdownBackgroundClass() {
      return `${this.getThemeClass(
        'bg-white',
        'dark:bg-slate-700'
      )} ${this.getThemeClass('text-slate-700', 'dark:text-slate-50')}`;
    },
    dropdownItemClass() {
      return `${this.getThemeClass(
        'text-slate-700',
        'dark:text-slate-50'
      )} ${this.getThemeClass('hover:bg-slate-50', 'dark:hover:bg-slate-600')}`;
    },
    activeDropdownItemClass() {
      return `active ${this.getThemeClass(
        'bg-slate-100',
        'dark:bg-slate-800'
      )}`;
    },
    focusedDropdownItemClass() {
      return `focus ${this.getThemeClass('bg-slate-50', 'dark:bg-slate-600')}`;
    },
    inputHasError() {
      return this.hasErrorInPhoneInput
        ? `border-red-200 hover:border-red-300 focus:border-red-300 ${this.inputLightAndDarkModeColor}`
        : `hover:border-black-300 focus:border-black-300 ${this.inputLightAndDarkModeColor} ${this.inputBorderColor}`;
    },
    inputBorderColor() {
      return `${this.getThemeClass(
        'border-black-200',
        'dark:border-black-500'
      )}`;
    },
    inputLightAndDarkModeColor() {
      return `${this.getThemeClass(
        'bg-white',
        'dark:bg-slate-600'
      )} ${this.getThemeClass('text-slate-700', 'dark:text-slate-50')}`;
    },
    items() {
      return this.countries.filter(country => {
        const { name, dial_code, id } = country;
        const search = this.searchCountry.toLowerCase();
        return (
          name.toLowerCase().includes(search) ||
          dial_code.toLowerCase().includes(search) ||
          id.toLowerCase().includes(search)
        );
      });
    },
    activeCountry() {
      return (
        this.countries.find(country => country.id === this.activeCountryCode) ||
        ''
      );
    },
  },
  watch: {
    items(newItems) {
      if (newItems.length < this.selectedIndex + 1) {
        // Reset the selected index to 0 if the new items length is less than the selected index.
        this.selectedIndex = 0;
      }
    },
  },
  methods: {
    setContextValue(code) {
      // This function is used to set the context value.
      // The context value is used to set the value of the phone number field in the pre-chat form.
      this.context.model = `${code}${this.phoneNumber}`;
    },
    dynamicallySetCountryCode(value) {
      // This function is used to set the country code dynamically.
      // The country and dial code is used to set from the value of the phone number field in the pre-chat form.
      if (!value) return;

      // check the number first four digit and check weather it is available in the countries array or not.
      const country = countries.find(code => value.startsWith(code.dial_code));
      if (country) {
        // if it is available then set the country code and dial code.
        this.activeCountryCode = country.id;
        this.activeDialCode = country.dial_code;
        // set the phone number without dial code.
        this.phoneNumber = value.replace(country.dial_code, '');
      }
    },
    onChange(e) {
      this.phoneNumber = e.target.value;
      this.dynamicallySetCountryCode(this.phoneNumber);
      // This function is used to set the context value when the user types in the phone number field.
      this.setContextValue(this.activeDialCode);
    },
    dropdownItem() {
      // This function is used to get all the items in the dropdown.
      if (!this.showDropdown) return [];
      return Array.from(
        this.$refs.dropdown?.querySelectorAll(
          'div.country-dropdown div.country-dropdown--item'
        )
      );
    },
    focusedOrActiveItem(className) {
      // This function is used to get the focused or active item in the dropdown.
      if (!this.showDropdown) return [];
      return Array.from(
        this.$refs.dropdown?.querySelectorAll(
          `div.country-dropdown div.country-dropdown--item.${className}`
        )
      );
    },
    adjustScroll() {
      this.$nextTick(() => {
        this.scrollToFocusedOrActiveItem(this.focusedOrActiveItem('focus'));
      });
    },
    adjustSelection(direction) {
      if (!this.showDropdown) return;
      const maxIndex = this.items.length - 1;
      if (direction === 'up') {
        this.selectedIndex =
          this.selectedIndex <= 0 ? maxIndex : this.selectedIndex - 1;
      } else if (direction === 'down') {
        this.selectedIndex =
          this.selectedIndex >= maxIndex ? 0 : this.selectedIndex + 1;
      }
      this.adjustScroll();
    },
    moveSelectionUp() {
      this.adjustSelection('up');
    },
    moveSelectionDown() {
      this.adjustSelection('down');
    },
    onSelect() {
      if (!this.showDropdown || this.selectedIndex === -1) return;
      this.onSelectCountry(this.items[this.selectedIndex]);
    },
    scrollToFocusedOrActiveItem(item) {
      // This function is used to scroll the dropdown to the focused or active item.
      const focusedOrActiveItem = item;
      if (focusedOrActiveItem.length > 0) {
        const dropdown = this.$refs.dropdown;
        const dropdownHeight = dropdown.clientHeight;
        const itemTop = focusedOrActiveItem[0].offsetTop;
        const itemHeight = focusedOrActiveItem[0].offsetHeight;
        const scrollPosition = itemTop - dropdownHeight / 2 + itemHeight / 2;
        dropdown.scrollTo({
          top: scrollPosition,
          behavior: 'auto',
        });
      }
    },
    onSelectCountry(country) {
      this.activeCountryCode = country.id;
      this.searchCountry = '';
      this.activeDialCode = country.dial_code ? country.dial_code : '';
      this.setContextValue(country.dial_code);
      this.closeDropdown();
    },
    toggleCountryDropdown() {
      this.showDropdown = !this.showDropdown;
      this.selectedIndex = -1;
      if (this.showDropdown) {
        this.$nextTick(() => {
          this.$refs.searchbar.focus();
          // This is used to scroll the dropdown to the active item.
          this.scrollToFocusedOrActiveItem(this.focusedOrActiveItem('active'));
        });
      }
    },
    closeDropdown() {
      this.selectedIndex = -1;
      this.showDropdown = false;
    },
>>>>>>> d79d9e8b
  },
  ...countriesList,
]);

const dropdownClass = computed(() =>
  $dm('bg-slate-100 text-slate-700', 'dark:bg-slate-700 dark:text-slate-50')
);

const dropdownBackgroundClass = computed(() =>
  $dm('bg-white text-slate-700', 'dark:bg-slate-700 dark:text-slate-50')
);

const dropdownItemClass = computed(() =>
  $dm(
    'text-slate-700 hover:bg-slate-50',
    'dark:text-slate-50 dark:hover:bg-slate-600'
  )
);

const activeDropdownItemClass = computed(
  () => `active ${$dm('bg-slate-100', 'dark:bg-slate-800')}`
);

const focusedDropdownItemClass = computed(
  () => `focus ${$dm('bg-slate-50', 'dark:bg-slate-600')}`
);

const inputLightAndDarkModeColor = computed(() =>
  $dm('bg-white text-slate-700', 'dark:bg-slate-600 dark:text-slate-50')
);

const inputBorderColor = computed(
  () => `${$dm('border-black-200', 'dark:border-black-500')}`
);

const inputHasError = computed(() =>
  hasErrorInPhoneInput.value
    ? `border-red-200 hover:border-red-300 focus:border-red-300 ${inputLightAndDarkModeColor.value}`
    : `hover:border-black-300 focus:border-black-300 ${inputLightAndDarkModeColor.value} ${inputBorderColor.value}`
);

const items = computed(() => {
  return countries.value.filter(country => {
    const { name, dial_code, id } = country;
    const search = searchCountry.value.toLowerCase();
    return (
      name.toLowerCase().includes(search) ||
      dial_code.toLowerCase().includes(search) ||
      id.toLowerCase().includes(search)
    );
  });
});

const activeCountry = computed(() => {
  return countries.value.find(
    country => country.id === activeCountryCode.value
  );
});

watch(items, newItems => {
  if (newItems.length < selectedIndex.value + 1) {
    // Reset the selected index to 0 if the new items length is less than the selected index.
    selectedIndex.value = 0;
  }
});

function setContextValue(code) {
  const safeCode = unref(code);
  // This function is used to set the context value.
  // The context value is used to set the value of the phone number field in the pre-chat form.
  localValue.value = `${safeCode}${phoneNumber.value}`;
  context.node.input(localValue.value);
}

function dynamicallySetCountryCode(value) {
  const safeValue = unref(value);
  // This function is used to set the country code dynamically.
  // The country and dial code is used to set from the value of the phone number field in the pre-chat form.
  if (!safeValue) return;

  // check the number first four digit and check weather it is available in the countries array or not.
  const country = countries.value.find(code =>
    safeValue.startsWith(code.dial_code)
  );

  if (country) {
    // if it is available then set the country code and dial code.
    activeCountryCode.value = country.id;
    activeDialCode.value = country.dial_code;
    // set the phone number without dial code.
    phoneNumber.value = safeValue.replace(country.dial_code, '');
  }
}

function onChange(e) {
  phoneNumber.value = e.target.value;
  dynamicallySetCountryCode(phoneNumber);
  // This function is used to set the context value when the user types in the phone number field.
  setContextValue(activeDialCode);
}

function focusedOrActiveItem(className) {
  // This function is used to get the focused or active item in the dropdown.
  if (!showDropdown.value) return [];
  return Array.from(
    dropdownRef.value?.querySelectorAll(
      `div.country-dropdown div.country-dropdown--item.${className}`
    )
  );
}

function scrollToFocusedOrActiveItem(item) {
  // This function is used to scroll the dropdown to the focused or active item.
  const focusedOrActiveItemLocal = item;
  if (focusedOrActiveItemLocal.length > 0) {
    const dropdown = dropdownRef.value;
    const dropdownHeight = dropdown.clientHeight;
    const itemTop = focusedOrActiveItem[0].offsetTop;
    const itemHeight = focusedOrActiveItem[0].offsetHeight;
    const scrollPosition = itemTop - dropdownHeight / 2 + itemHeight / 2;
    dropdown.scrollTo({
      top: scrollPosition,
      behavior: 'auto',
    });
  }
}

function adjustScroll() {
  nextTick(() => {
    scrollToFocusedOrActiveItem(focusedOrActiveItem('focus'));
  });
}

function adjustSelection(direction) {
  if (!showDropdown.value) return;
  const maxIndex = items.value.length - 1;
  if (direction === 'up') {
    selectedIndex.value =
      selectedIndex.value <= 0 ? maxIndex : selectedIndex.value - 1;
  } else if (direction === 'down') {
    selectedIndex.value =
      selectedIndex.value >= maxIndex ? 0 : selectedIndex.value + 1;
  }
  adjustScroll();
}

function moveSelectionUp() {
  adjustSelection('up');
}
function moveSelectionDown() {
  adjustSelection('down');
}

function closeDropdown() {
  selectedIndex.value = -1;
  showDropdown.value = false;
}

function onSelectCountry(country) {
  activeCountryCode.value = country.id;
  searchCountry.value = '';
  activeDialCode.value = country.dial_code ? country.dial_code : '';
  setContextValue(country.dial_code);
  closeDropdown();
}

function toggleCountryDropdown() {
  showDropdown.value = !showDropdown.value;
  selectedIndex.value = -1;
  if (showDropdown.value) {
    nextTick(() => {
      searchbarRef.value.focus();
      // This is used to scroll the dropdown to the active item.
      scrollToFocusedOrActiveItem(focusedOrActiveItem('active'));
    });
  }
}

function onSelect() {
  if (!showDropdown.value || selectedIndex.value === -1) return;
  onSelectCountry(items.value[selectedIndex.value]);
}
</script>

<template>
  <div class="relative mt-2 phone-input--wrap">
    <div
      class="flex items-center justify-start w-full border border-solid rounded outline-none phone-input"
      :class="inputHasError"
    >
      <div
        class="flex items-center justify-between h-full px-2 py-2 cursor-pointer country-emoji--wrap"
        :class="dropdownClass"
        @click="toggleCountryDropdown"
      >
        <h5 v-if="activeCountry.emoji" class="mb-0 text-xl">
          {{ activeCountry.emoji }}
        </h5>
        <FluentIcon v-else icon="globe" class="fluent-icon" size="20" />
        <FluentIcon icon="chevron-down" class="fluent-icon" size="12" />
      </div>
      <span
        v-if="activeDialCode"
        class="py-2 pl-2 pr-0 text-base"
        :class="$dm('text-slate-700', 'dark:text-slate-50')"
      >
        {{ activeDialCode }}
      </span>
      <input
        :value="phoneNumber"
        type="phoneInput"
        class="w-full h-full py-2 pl-2 pr-3 leading-tight border-0 rounded-r outline-none"
        name="phoneNumber"
        :placeholder="placeholder"
        :class="inputLightAndDarkModeColor"
        @input="onChange"
        @blur="context.blurHandler"
      />
    </div>
    <div
      v-if="showDropdown"
      ref="dropdown"
      v-on-clickaway="closeDropdown"
      :class="dropdownBackgroundClass"
      class="absolute z-10 h-48 px-0 pt-0 pb-1 pl-1 pr-1 overflow-y-auto rounded shadow-lg country-dropdown top-12"
      @keydown.up="moveSelectionUp"
      @keydown.down="moveSelectionDown"
      @keydown.enter="onSelect"
    >
      <div class="sticky top-0" :class="dropdownBackgroundClass">
        <input
          v-model="searchCountry"
          ref="searchbar"
          type="text"
          :placeholder="$t('PRE_CHAT_FORM.FIELDS.PHONE_NUMBER.DROPDOWN_SEARCH')"
          class="w-full h-8 px-3 py-2 mt-1 mb-1 text-sm border border-solid rounded outline-none dropdown-search"
          :class="[$dm('bg-slate-50', 'dark:bg-slate-600'), inputBorderColor]"
        />
      </div>
      <div
        v-for="(country, index) in items"
        :key="index"
        class="flex items-center h-8 px-2 py-2 rounded cursor-pointer country-dropdown--item"
        :class="[
          dropdownItemClass,
          country.id === activeCountryCode ? activeDropdownItemClass : '',
          index === selectedIndex ? focusedDropdownItemClass : '',
        ]"
        @click="onSelectCountry(country)"
      >
        <span v-if="country.emoji" class="mr-2 text-xl">{{
          country.emoji
        }}</span>
        <span class="text-sm leading-5 truncate">
          {{ country.name }}
        </span>
        <span class="ml-2 text-xs">{{ country.dial_code }}</span>
      </div>
      <div v-if="items.length === 0">
        <span
          class="flex justify-center mt-4 text-sm text-center"
          :class="$dm('text-slate-700', 'dark:text-slate-50')"
        >
          {{ $t('PRE_CHAT_FORM.FIELDS.PHONE_NUMBER.DROPDOWN_EMPTY') }}
        </span>
      </div>
    </div>
  </div>
</template>

<style lang="scss" scoped>
<<<<<<< HEAD
@import 'widget/assets/scss/variables.scss';
=======
@import '~widget/assets/scss/variables.scss';
>>>>>>> d79d9e8b

.phone-input--wrap {
  .phone-input {
    height: 2.8rem;

    input:placeholder-shown {
      text-overflow: ellipsis;
    }
  }

  .country-emoji--wrap {
    border-bottom-left-radius: 0.18rem;
    border-top-left-radius: 0.18rem;
    min-width: 3.6rem;
    width: 3.6rem;
  }

  .country-dropdown {
    min-width: 6rem;
    max-width: 14.8rem;
    width: 100%;
  }
}
</style><|MERGE_RESOLUTION|>--- conflicted
+++ resolved
@@ -2,21 +2,17 @@
 import { ref, computed, watch, useTemplateRef, nextTick, unref } from 'vue';
 import countriesList from 'shared/constants/countries.js';
 import { useDarkMode } from 'widget/composables/useDarkMode';
-<<<<<<< HEAD
 import FluentIcon from 'shared/components/FluentIcon/Index.vue';
-=======
 import {
   getActiveCountryCode,
   getActiveDialCode,
 } from 'shared/components/PhoneInput/helper';
->>>>>>> d79d9e8b
 
 const { context } = defineProps({
   context: {
     type: Object,
     default: () => ({}),
   },
-<<<<<<< HEAD
 });
 
 const localValue = ref(context.value || '');
@@ -26,8 +22,8 @@
 const selectedIndex = ref(-1);
 const showDropdown = ref(false);
 const searchCountry = ref('');
-const activeCountryCode = ref('');
-const activeDialCode = ref('');
+const activeCountryCode = ref(getActiveCountryCode());
+const activeDialCode = ref(getActiveDialCode());
 const phoneNumber = ref('');
 
 const dropdownRef = useTemplateRef('dropdown');
@@ -44,212 +40,6 @@
     dial_code: '',
     emoji: '',
     id: '',
-=======
-  data() {
-    return {
-      selectedIndex: -1,
-      showDropdown: false,
-      searchCountry: '',
-      activeCountryCode: getActiveCountryCode(),
-      activeDialCode: getActiveDialCode(),
-      phoneNumber: '',
-    };
-  },
-  computed: {
-    countries() {
-      return [
-        {
-          name: this.dropdownFirstItemName,
-          dial_code: '',
-          emoji: '',
-          id: '',
-        },
-        ...countries,
-      ];
-    },
-    dropdownFirstItemName() {
-      return this.activeCountryCode ? 'Clear selection' : 'Select Country';
-    },
-    dropdownClass() {
-      return `${this.getThemeClass(
-        'bg-slate-100',
-        'dark:bg-slate-700'
-      )} ${this.getThemeClass('text-slate-700', 'dark:text-slate-50')}`;
-    },
-    dropdownBackgroundClass() {
-      return `${this.getThemeClass(
-        'bg-white',
-        'dark:bg-slate-700'
-      )} ${this.getThemeClass('text-slate-700', 'dark:text-slate-50')}`;
-    },
-    dropdownItemClass() {
-      return `${this.getThemeClass(
-        'text-slate-700',
-        'dark:text-slate-50'
-      )} ${this.getThemeClass('hover:bg-slate-50', 'dark:hover:bg-slate-600')}`;
-    },
-    activeDropdownItemClass() {
-      return `active ${this.getThemeClass(
-        'bg-slate-100',
-        'dark:bg-slate-800'
-      )}`;
-    },
-    focusedDropdownItemClass() {
-      return `focus ${this.getThemeClass('bg-slate-50', 'dark:bg-slate-600')}`;
-    },
-    inputHasError() {
-      return this.hasErrorInPhoneInput
-        ? `border-red-200 hover:border-red-300 focus:border-red-300 ${this.inputLightAndDarkModeColor}`
-        : `hover:border-black-300 focus:border-black-300 ${this.inputLightAndDarkModeColor} ${this.inputBorderColor}`;
-    },
-    inputBorderColor() {
-      return `${this.getThemeClass(
-        'border-black-200',
-        'dark:border-black-500'
-      )}`;
-    },
-    inputLightAndDarkModeColor() {
-      return `${this.getThemeClass(
-        'bg-white',
-        'dark:bg-slate-600'
-      )} ${this.getThemeClass('text-slate-700', 'dark:text-slate-50')}`;
-    },
-    items() {
-      return this.countries.filter(country => {
-        const { name, dial_code, id } = country;
-        const search = this.searchCountry.toLowerCase();
-        return (
-          name.toLowerCase().includes(search) ||
-          dial_code.toLowerCase().includes(search) ||
-          id.toLowerCase().includes(search)
-        );
-      });
-    },
-    activeCountry() {
-      return (
-        this.countries.find(country => country.id === this.activeCountryCode) ||
-        ''
-      );
-    },
-  },
-  watch: {
-    items(newItems) {
-      if (newItems.length < this.selectedIndex + 1) {
-        // Reset the selected index to 0 if the new items length is less than the selected index.
-        this.selectedIndex = 0;
-      }
-    },
-  },
-  methods: {
-    setContextValue(code) {
-      // This function is used to set the context value.
-      // The context value is used to set the value of the phone number field in the pre-chat form.
-      this.context.model = `${code}${this.phoneNumber}`;
-    },
-    dynamicallySetCountryCode(value) {
-      // This function is used to set the country code dynamically.
-      // The country and dial code is used to set from the value of the phone number field in the pre-chat form.
-      if (!value) return;
-
-      // check the number first four digit and check weather it is available in the countries array or not.
-      const country = countries.find(code => value.startsWith(code.dial_code));
-      if (country) {
-        // if it is available then set the country code and dial code.
-        this.activeCountryCode = country.id;
-        this.activeDialCode = country.dial_code;
-        // set the phone number without dial code.
-        this.phoneNumber = value.replace(country.dial_code, '');
-      }
-    },
-    onChange(e) {
-      this.phoneNumber = e.target.value;
-      this.dynamicallySetCountryCode(this.phoneNumber);
-      // This function is used to set the context value when the user types in the phone number field.
-      this.setContextValue(this.activeDialCode);
-    },
-    dropdownItem() {
-      // This function is used to get all the items in the dropdown.
-      if (!this.showDropdown) return [];
-      return Array.from(
-        this.$refs.dropdown?.querySelectorAll(
-          'div.country-dropdown div.country-dropdown--item'
-        )
-      );
-    },
-    focusedOrActiveItem(className) {
-      // This function is used to get the focused or active item in the dropdown.
-      if (!this.showDropdown) return [];
-      return Array.from(
-        this.$refs.dropdown?.querySelectorAll(
-          `div.country-dropdown div.country-dropdown--item.${className}`
-        )
-      );
-    },
-    adjustScroll() {
-      this.$nextTick(() => {
-        this.scrollToFocusedOrActiveItem(this.focusedOrActiveItem('focus'));
-      });
-    },
-    adjustSelection(direction) {
-      if (!this.showDropdown) return;
-      const maxIndex = this.items.length - 1;
-      if (direction === 'up') {
-        this.selectedIndex =
-          this.selectedIndex <= 0 ? maxIndex : this.selectedIndex - 1;
-      } else if (direction === 'down') {
-        this.selectedIndex =
-          this.selectedIndex >= maxIndex ? 0 : this.selectedIndex + 1;
-      }
-      this.adjustScroll();
-    },
-    moveSelectionUp() {
-      this.adjustSelection('up');
-    },
-    moveSelectionDown() {
-      this.adjustSelection('down');
-    },
-    onSelect() {
-      if (!this.showDropdown || this.selectedIndex === -1) return;
-      this.onSelectCountry(this.items[this.selectedIndex]);
-    },
-    scrollToFocusedOrActiveItem(item) {
-      // This function is used to scroll the dropdown to the focused or active item.
-      const focusedOrActiveItem = item;
-      if (focusedOrActiveItem.length > 0) {
-        const dropdown = this.$refs.dropdown;
-        const dropdownHeight = dropdown.clientHeight;
-        const itemTop = focusedOrActiveItem[0].offsetTop;
-        const itemHeight = focusedOrActiveItem[0].offsetHeight;
-        const scrollPosition = itemTop - dropdownHeight / 2 + itemHeight / 2;
-        dropdown.scrollTo({
-          top: scrollPosition,
-          behavior: 'auto',
-        });
-      }
-    },
-    onSelectCountry(country) {
-      this.activeCountryCode = country.id;
-      this.searchCountry = '';
-      this.activeDialCode = country.dial_code ? country.dial_code : '';
-      this.setContextValue(country.dial_code);
-      this.closeDropdown();
-    },
-    toggleCountryDropdown() {
-      this.showDropdown = !this.showDropdown;
-      this.selectedIndex = -1;
-      if (this.showDropdown) {
-        this.$nextTick(() => {
-          this.$refs.searchbar.focus();
-          // This is used to scroll the dropdown to the active item.
-          this.scrollToFocusedOrActiveItem(this.focusedOrActiveItem('active'));
-        });
-      }
-    },
-    closeDropdown() {
-      this.selectedIndex = -1;
-      this.showDropdown = false;
-    },
->>>>>>> d79d9e8b
   },
   ...countriesList,
 ]);
@@ -521,11 +311,7 @@
 </template>
 
 <style lang="scss" scoped>
-<<<<<<< HEAD
 @import 'widget/assets/scss/variables.scss';
-=======
-@import '~widget/assets/scss/variables.scss';
->>>>>>> d79d9e8b
 
 .phone-input--wrap {
   .phone-input {
