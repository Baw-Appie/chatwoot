--- conflicted
+++ resolved
@@ -31,11 +31,7 @@
 
 <script>
 import { mapGetters } from 'vuex';
-<<<<<<< HEAD
-import useVuelidate from '@vuelidate/core';
-=======
 import { useVuelidate } from '@vuelidate/core';
->>>>>>> f7102d7f
 import { required, email } from '@vuelidate/validators';
 import { getContrastingTextColor } from '@chatwoot/utils';
 
