--- conflicted
+++ resolved
@@ -30,15 +30,9 @@
       props: ['hasErrorInPhoneInput'],
     });
     const { formatMessage } = useMessageFormatter();
-<<<<<<< HEAD
-    return {
-      formatMessage,
-      phoneInput,
-    };
-=======
     const { getThemeClass } = useDarkMode();
-    return { formatMessage, getThemeClass };
->>>>>>> 73d448a2
+
+    return { formatMessage, phoneInput, getThemeClass };
   },
   data() {
     return {
@@ -276,7 +270,7 @@
   <FormKit
     type="form"
     :value="formValues"
-    form-class="flex flex-col flex-1 p-6 overflow-y-auto w-full"
+    form-class="flex flex-col flex-1 w-full p-6 overflow-y-auto"
     :actions="false"
     @submit="onSubmit"
   >
