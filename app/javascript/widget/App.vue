--- conflicted
+++ resolved
@@ -26,13 +26,7 @@
 
 export default {
   name: 'App',
-<<<<<<< HEAD
-=======
-  components: {
-    Router,
-  },
   mixins: [availabilityMixin],
->>>>>>> 5c30bc3e
   data() {
     return {
       showUnreadView: false,
@@ -41,13 +35,7 @@
       isChatTriggerHidden: false,
       showPopoutButton: false,
       isWebWidgetTriggered: false,
-<<<<<<< HEAD
-
-      showConversationsPage: false,
-      activePage: '',
-=======
       isWidgetOpen: false,
->>>>>>> 5c30bc3e
     };
   },
   computed: {
