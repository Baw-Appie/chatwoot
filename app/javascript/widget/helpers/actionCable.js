--- conflicted
+++ resolved
@@ -60,12 +60,9 @@
   };
 
   onTypingOn = data => {
-<<<<<<< HEAD
-=======
     if (data.is_private) {
-      return
+      return;
     }
->>>>>>> d00b8df9
     this.clearTimer();
     const {
       conversation: { id: conversationId },
