--- conflicted
+++ resolved
@@ -32,11 +32,6 @@
   };
 
   onMessageCreated = data => {
-<<<<<<< HEAD
-    this.app.$store.dispatch('messageV2/addOrUpdate', data).then(() => {
-      window.bus.$emit('on-agent-message-received');
-    });
-=======
     this.app.$store
       .dispatch('conversation/addOrUpdateMessage', data)
       .then(() => {
@@ -45,7 +40,6 @@
     if (data.sender_type === 'User') {
       playNewMessageNotificationInWidget();
     }
->>>>>>> 658a511b
   };
 
   onMessageUpdated = data => {
