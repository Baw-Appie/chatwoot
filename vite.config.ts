/// <reference types="vitest" />

/**
What's going on with library mode?

Glad you asked, here's a quick rundown:

1. vite-plugin-ruby will automatically bring all the entrypoints like dashbord and widget as input to vite.
2. vite needs to be in library mode to build the SDK as a single file. (UMD) format and set `inlineDynamicImports` to true.
3. But when setting `inlineDynamicImports` to true, vite will not be able to handle mutliple entrypoints.

This puts us in a deadlock, now there are two ways around this, either add another separate build pipeline to
the app using vanilla rollup or rspack or something. The second option is to remove sdk building from the main pipeline
and build it separately using Vite itself, toggled by an ENV variable.

`BUILD_MODE=library bin/vite build` should build only the SDK and save it to `public/packs/js/sdk.js`
`bin/vite build` will build the rest of the app as usual. But exclude the SDK.

We need to edit the `asset:precompile` rake task to include the SDK in the precompile list.
*/
import { defineConfig } from 'vite';
import ruby from 'vite-plugin-ruby';
import path from 'path';
import vue from '@vitejs/plugin-vue';

const isLibraryMode = process.env.BUILD_MODE === 'library';

const vueOptions = {
  template: {
    compilerOptions: {
      isCustomElement: tag => ['ninja-keys'].includes(tag),
    },
  },
};

export default defineConfig({
  plugins: isLibraryMode ? [] : [ruby(), vue(vueOptions)],
  build: {
    rollupOptions: {
      output: {
        // [NOTE] when not in library mode, no new keys will be addedd or overwritten
        // setting dir: isLibraryMode ? 'public/packs' : undefined will not work
        ...(isLibraryMode
          ? {
              dir: 'public/packs',
              entryFileNames: chunkInfo => {
                if (chunkInfo.name === 'sdk') {
                  return 'js/sdk.js';
                }
                return '[name].js';
              },
            }
          : {}),
        inlineDynamicImports: isLibraryMode, // Disable code-splitting for SDK
      },
    },
    lib: isLibraryMode
      ? {
          entry: path.resolve(__dirname, './app/javascript/entrypoints/sdk.js'),
          formats: ['umd'], // UMD format for single file
          name: 'sdk',
        }
      : undefined,
  },
  resolve: {
    alias: {
<<<<<<< HEAD
=======
      vue: 'vue/dist/vue.esm-bundler.js',
>>>>>>> b52950ba
      components: path.resolve('./app/javascript/dashboard/components'),
      v3: path.resolve('./app/javascript/v3'),
      dashboard: path.resolve('./app/javascript/dashboard'),
      helpers: path.resolve('./app/javascript/shared/helpers'),
      shared: path.resolve('./app/javascript/shared'),
      survey: path.resolve('./app/javascript/survey'),
      widget: path.resolve('./app/javascript/widget'),
      assets: path.resolve('./app/javascript/dashboard/assets'),
    },
  },
  test: {
    environment: 'jsdom',
    include: ['app/**/*.{test,spec}.?(c|m)[jt]s?(x)'],
    coverage: {
      reporter: ['lcov', 'text'],
      include: ['app/**/*.js', 'app/**/*.vue'],
      exclude: [
        'app/**/*.@(spec|stories|routes).js',
        '**/specs/**/*',
        '**/i18n/**/*',
      ],
    },
    globals: true,
    outputFile: 'coverage/sonar-report.xml',
    server: {
      deps: {
        inline: ['tinykeys', '@material/mwc-icon'],
      },
    },
    setupFiles: ['fake-indexeddb/auto'],
    mockReset: true,
    clearMocks: true,
  },
});<|MERGE_RESOLUTION|>--- conflicted
+++ resolved
@@ -64,10 +64,7 @@
   },
   resolve: {
     alias: {
-<<<<<<< HEAD
-=======
       vue: 'vue/dist/vue.esm-bundler.js',
->>>>>>> b52950ba
       components: path.resolve('./app/javascript/dashboard/components'),
       v3: path.resolve('./app/javascript/v3'),
       dashboard: path.resolve('./app/javascript/dashboard'),
