--- conflicted
+++ resolved
@@ -1806,15 +1806,13 @@
   '@vueuse/shared@11.1.0':
     resolution: {integrity: sha512-YUtIpY122q7osj+zsNMFAfMTubGz0sn5QzE5gPzAIiCmtt2ha3uQUY1+JPyL4gRCTsLPX82Y9brNbo/aqlA91w==}
 
-<<<<<<< HEAD
   abab@2.0.6:
     resolution: {integrity: sha512-j2afSsaIENvHZN2B8GOpF566vZ5WVk5opAiMTvWgaQT8DkbOqsTfvNAvHoRGU2zzP8cPoqys+xHTRDWW8L+/BA==}
     deprecated: Use your platform's native atob() and btoa() methods instead
-=======
+
   '@xmldom/xmldom@0.7.13':
     resolution: {integrity: sha512-lm2GW5PkosIzccsaZIz7tp8cPADSIlIHWDFTR1N0SzfinhhYgeIQjFMz4rYzanCScr3DqQLeomUDArp6MWKm+g==}
     engines: {node: '>=10.0.0'}
->>>>>>> d298f6ed
 
   abbrev@2.0.0:
     resolution: {integrity: sha512-6/mh1E2u2YgEsCHdY0Yx5oW+61gZU+1vXaoiHHrpKeuRNNgFvS+/jrwHiQhB5apAf5oB7UB7E19ol2R2LKH8hQ==}
@@ -2121,7 +2119,6 @@
   confusing-browser-globals@1.0.10:
     resolution: {integrity: sha512-gNld/3lySHwuhaVluJUKLePYirM3QNCKzVxqAdhJII9/WXKVX5PURzMVJspS1jTslSqjeuG4KMVTSouit5YPHA==}
 
-<<<<<<< HEAD
   connect@3.7.0:
     resolution: {integrity: sha512-ZqRXc+tZukToSNmh5C2iWMSoV3X1YUcPbqEM4DkEG5tNQXrQUZCNVGGv3IuicnkMtPfGf3Xtp8WCXs295iQ1pQ==}
     engines: {node: '>= 0.10.0'}
@@ -2133,8 +2130,6 @@
     resolution: {integrity: sha512-Kb2wC0fvsWfQrgk8HU5lW6U/Lcs8+9aaYcy4ZFc6DDlo4nZ7n70dEgE5rtR0oG6ufKDUnrwfWL1mXR5ljDatrQ==}
     deprecated: core-js@<3.23.3 is no longer maintained and not recommended for usage due to the number of issues. Because of the V8 engine whims, feature detection in old core-js versions could cause a slowdown up to 100x even if nothing is polyfilled. Some versions have web compatibility issues. Please, upgrade your dependencies to the actual version of core-js.
 
-=======
->>>>>>> d298f6ed
   core-js@3.38.1:
     resolution: {integrity: sha512-OP35aUorbU3Zvlx7pjsFdu1rGNnD4pgw/CWoYzRY3t2EzoVT7shKHY1dlAy3f41cGIO7ZDPQimhGFTlEYkG/Hw==}
 
@@ -3106,13 +3101,11 @@
     resolution: {integrity: sha512-g1MWMLBiz8FKi1e4w0UyVL3w+iJceWAFBAaBnnGKOpNa5f8TLktkbre1+s6oICydWAm+HRUGTmI+//xv2hvXYA==}
     hasBin: true
 
-<<<<<<< HEAD
   jsonfile@6.1.0:
     resolution: {integrity: sha512-5dgndWOriYSm5cnYaJNhalLNDKOqFwyDB/rr1E9ZsGciGvKPs8R2xYGCacuf3z6K1YKDz182fd+fY3cn3pMqXQ==}
-=======
+
   keycode@2.2.1:
     resolution: {integrity: sha512-Rdgz9Hl9Iv4QKi8b0OlCRQEzp4AgVxyCtz5S/+VIHezDmrDhkp2N2TqBWOLz0/gbeREXOOiI9/4b8BY9uw2vFg==}
->>>>>>> d298f6ed
 
   keyv@4.5.3:
     resolution: {integrity: sha512-QCiSav9WaX1PgETJ+SpNnx2PRRapJ/oRSXM4VO5OGYGSjrxbKPVFVhB3l2OCbLCk329N8qyAtsJjSjvVBWzEug==}
@@ -4406,17 +4399,15 @@
   util-deprecate@1.0.2:
     resolution: {integrity: sha512-EPD5q1uXyFxJpCrLnCc1nHnq3gOa6DZBocAIiI2TaSCA7VCJ1UJDMagCzIkXNsUYfD1daK//LTEQ8xiIbrHtcw==}
 
-<<<<<<< HEAD
   utils-merge@1.0.1:
     resolution: {integrity: sha512-pMZTvIkT1d+TFGvDOqodOclx0QWkkgi6Tdoa8gC8ffGAAqz9pzPTZWAybbsHHoED/ztMtkv/VoYTYyShUn81hA==}
     engines: {node: '>= 0.4.0'}
 
   video.js@7.0.5:
     resolution: {integrity: sha512-PistEpfIlCoEvM7jURcfwc113x7Ofy0OMw9UqirYfI0m1dAryB8I02j9CSKAWpCoTzOYTdoD1mS+YtHY0HXwUA==}
-=======
+
   video.js@7.18.1:
     resolution: {integrity: sha512-mnXdmkVcD5qQdKMZafDjqdhrnKGettZaGSVkExjACiylSB4r2Yt5W1bchsKmjFpfuNfszsMjTUnnoIWSSqoe/Q==}
->>>>>>> d298f6ed
 
   videojs-font@3.2.0:
     resolution: {integrity: sha512-g8vHMKK2/JGorSfqAZQUmYYNnXmfec4MLhwtEFS+mMs2IDY398GLysy6BH6K+aS1KMNu/xWZ8Sue/X/mdQPliA==}
@@ -6436,11 +6427,8 @@
       - '@vue/composition-api'
       - vue
 
-<<<<<<< HEAD
   abab@2.0.6: {}
-=======
   '@xmldom/xmldom@0.7.13': {}
->>>>>>> d298f6ed
 
   abbrev@2.0.0: {}
 
@@ -6803,7 +6791,6 @@
 
   confusing-browser-globals@1.0.10: {}
 
-<<<<<<< HEAD
   connect@3.7.0:
     dependencies:
       debug: 2.6.9
@@ -6821,8 +6808,6 @@
 
   core-js@2.6.12: {}
 
-=======
->>>>>>> d298f6ed
   core-js@3.38.1: {}
 
   countries-and-timezones@3.6.0: {}
@@ -7998,15 +7983,13 @@
     dependencies:
       minimist: 1.2.8
 
-<<<<<<< HEAD
   jsonfile@6.1.0:
     dependencies:
       universalify: 2.0.1
     optionalDependencies:
       graceful-fs: 4.2.11
-=======
+
   keycode@2.2.1: {}
->>>>>>> d298f6ed
 
   keyv@4.5.3:
     dependencies:
@@ -9424,13 +9407,9 @@
 
   util-deprecate@1.0.2: {}
 
-<<<<<<< HEAD
   utils-merge@1.0.1: {}
 
-  video.js@7.0.5:
-=======
   video.js@7.18.1:
->>>>>>> d298f6ed
     dependencies:
       '@babel/runtime': 7.25.6
       '@videojs/http-streaming': 2.13.1(video.js@7.18.1)
